--- conflicted
+++ resolved
@@ -89,15 +89,13 @@
     /// Video output commands
     MP_CMD_VO_CMDLINE,
 
-<<<<<<< HEAD
     /// Internal for Lua scripts
     MP_CMD_SCRIPT_DISPATCH,
 
     MP_CMD_LUA,
-=======
+
     // Internal
     MP_CMD_COMMAND_LIST, // list of sub-commands in args[0].v.p
->>>>>>> 7a71a2cc
 };
 
 #define MP_CMD_MAX_ARGS 10
