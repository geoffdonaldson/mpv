/*
 * Copyright (C) 2004 Michael Niedermayer <michaelni@gmx.at>
 *
 * This file is part of MPlayer.
 *
 * MPlayer is free software; you can redistribute it and/or modify
 * it under the terms of the GNU General Public License as published by
 * the Free Software Foundation; either version 2 of the License, or
 * (at your option) any later version.
 *
 * MPlayer is distributed in the hope that it will be useful,
 * but WITHOUT ANY WARRANTY; without even the implied warranty of
 * MERCHANTABILITY or FITNESS FOR A PARTICULAR PURPOSE.  See the
 * GNU General Public License for more details.
 *
 * You should have received a copy of the GNU General Public License along
 * with MPlayer; if not, write to the Free Software Foundation, Inc.,
 * 51 Franklin Street, Fifth Floor, Boston, MA 02110-1301 USA.
 */

// #include <stdio.h>
#include <stdlib.h>
// #include <unistd.h>
#include <limits.h>
#include <stdbool.h>
#include <string.h>
#include <assert.h>

#include <libavformat/avformat.h>
#include <libavformat/avio.h>
#include <libavutil/avutil.h>
#include <libavutil/avstring.h>
#include <libavutil/mathematics.h>
#include <libavutil/opt.h>
#include "compat/libav.h"

#include "config.h"
#include "core/options.h"
#include "core/mp_msg.h"
#include "core/av_opts.h"
#include "core/av_common.h"
#include "core/bstr.h"

#include "stream/stream.h"
#include "demux.h"
#include "stheader.h"
#include "core/m_option.h"

#define INITIAL_PROBE_SIZE STREAM_BUFFER_SIZE
#define PROBE_BUF_SIZE (2 * 1024 * 1024)

#define OPT_BASE_STRUCT struct MPOpts

const m_option_t lavfdopts_conf[] = {
    OPT_INTRANGE("probesize", lavfdopts.probesize, 0, 32, INT_MAX),
    OPT_STRING("format", lavfdopts.format, 0),
    OPT_FLOATRANGE("analyzeduration", lavfdopts.analyzeduration, 0, 0, 3600),
    OPT_FLAG("allow-mimetype", lavfdopts.allow_mimetype, 0),
    OPT_INTRANGE("probescore", lavfdopts.probescore, 0, 0, 100),
    OPT_STRING("cryptokey", lavfdopts.cryptokey, 0),
    OPT_STRING("o", lavfdopts.avopt, 0),
    {NULL, NULL, 0, 0, 0, 0, NULL}
};

// Should correspond to IO_BUFFER_SIZE in libavformat/aviobuf.c (not public)
// libavformat (almost) always reads data in blocks of this size.
#define BIO_BUFFER_SIZE 32768

typedef struct lavf_priv {
    char *filename;
    const struct format_hack *format_hack;
    AVInputFormat *avif;
    AVFormatContext *avfc;
    AVIOContext *pb;
    uint8_t buffer[BIO_BUFFER_SIZE];
    int autoselect_sub;
    int64_t last_pts;
    struct sh_stream **streams; // NULL for unknown streams
    int num_streams;
    int cur_program;
    bool use_dts;
    bool seek_by_bytes;
    int bitrate;
    char *mime_type;
} lavf_priv_t;

struct format_hack {
    const char *ff_name;
    const char *mime_type;
    int probescore;
    float analyzeduration;
};

static const struct format_hack format_hacks[] = {
    {"aac", "audio/aacp", 25, 0.5},
    {"mp3", "audio/mpeg", 25, 0.5},
    {0}
};

static const struct format_hack *find_format_from_mime_type(char *mime_type)
{
    for (int n = 0; format_hacks[n].ff_name; n++) {
        if (strcasecmp(format_hacks[n].mime_type, mime_type) == 0)
            return &format_hacks[n];
    }
    return NULL;
}

static int mp_read(void *opaque, uint8_t *buf, int size)
{
    struct demuxer *demuxer = opaque;
    struct stream *stream = demuxer->stream;
    int ret;

    ret = stream_read(stream, buf, size);

    mp_msg(MSGT_HEADER, MSGL_DBG2,
           "%d=mp_read(%p, %p, %d), pos: %"PRId64", eof:%d\n",
           ret, stream, buf, size, stream_tell(stream), stream->eof);
    return ret;
}

static int64_t mp_seek(void *opaque, int64_t pos, int whence)
{
    struct demuxer *demuxer = opaque;
    struct stream *stream = demuxer->stream;
    int64_t current_pos;
    mp_msg(MSGT_HEADER, MSGL_DBG2, "mp_seek(%p, %"PRId64", %d)\n",
           stream, pos, whence);
    if (whence == SEEK_CUR)
        pos += stream_tell(stream);
    else if (whence == SEEK_END && stream->end_pos > 0)
        pos += stream->end_pos;
    else if (whence == SEEK_SET)
        pos += stream->start_pos;
    else if (whence == AVSEEK_SIZE && stream->end_pos > 0) {
        stream_update_size(stream);
        return stream->end_pos - stream->start_pos;
    } else
        return -1;

    if (pos < 0)
        return -1;
    current_pos = stream_tell(stream);
    if (stream_seek(stream, pos) == 0) {
        stream_reset(stream);
        stream_seek(stream, current_pos);
        return -1;
    }

    return pos - stream->start_pos;
}

static int64_t mp_read_seek(void *opaque, int stream_idx, int64_t ts, int flags)
{
    struct demuxer *demuxer = opaque;
    struct stream *stream = demuxer->stream;
    struct lavf_priv *priv = demuxer->priv;

    AVStream *st = priv->avfc->streams[stream_idx];
    double pts = (double)ts * st->time_base.num / st->time_base.den;
    int ret = stream_control(stream, STREAM_CTRL_SEEK_TO_TIME, &pts);
    if (ret < 0)
        ret = AVERROR(ENOSYS);
    return ret;
}

static void list_formats(void)
{
    mp_msg(MSGT_DEMUX, MSGL_INFO, "Available lavf input formats:\n");
    AVInputFormat *fmt = NULL;
    while ((fmt = av_iformat_next(fmt)))
        mp_msg(MSGT_DEMUX, MSGL_INFO, "%15s : %s\n", fmt->name, fmt->long_name);
}

static char *remove_prefix(char *s, const char **prefixes)
{
    for (int n = 0; prefixes[n]; n++) {
        int len = strlen(prefixes[n]);
        if (strncmp(s, prefixes[n], len) == 0)
            return s + len;
    }
    return s;
}

static const char *prefixes[] =
    {"ffmpeg://", "lavf://", "avdevice://", "av://", NULL};

static int lavf_check_file(demuxer_t *demuxer)
{
    struct MPOpts *opts = demuxer->opts;
    struct lavfdopts *lavfdopts = &opts->lavfdopts;
    AVProbeData avpd;
    lavf_priv_t *priv;
    int probe_data_size = 0;
    int read_size = INITIAL_PROBE_SIZE;
    int score;

    assert(!demuxer->priv);
    demuxer->priv = talloc_zero(NULL, lavf_priv_t);
    priv = demuxer->priv;
    priv->autoselect_sub = -1;

    priv->filename = demuxer->stream->url;
    if (!priv->filename) {
        priv->filename = "mp:unknown";
        mp_msg(MSGT_DEMUX, MSGL_WARN, "Stream url is not set!\n");
    }

    priv->filename = remove_prefix(priv->filename, prefixes);

    char *avdevice_format = NULL;
    if (demuxer->stream->type == STREAMTYPE_AVDEVICE) {
        // always require filename in the form "format:filename"
        char *sep = strchr(priv->filename, ':');
        if (!sep) {
            mp_msg(MSGT_DEMUX, MSGL_FATAL,
                   "Must specify filename in 'format:filename' form\n");
            return 0;
        }
        avdevice_format = talloc_strndup(priv, priv->filename,
                                         sep - priv->filename);
        priv->filename = sep + 1;
    }

    const char *expected_format = NULL;
    int expected_format_probescore = AVPROBE_SCORE_MAX;
    char *mime_type = demuxer->stream->mime_type;

    if (lavfdopts->allow_mimetype && mime_type) {
        priv->format_hack = find_format_from_mime_type(mime_type);
        if (priv->format_hack) {
            expected_format = priv->format_hack->ff_name;
            expected_format_probescore = priv->format_hack->probescore;
        }
    }

    const char *format = lavfdopts->format;
    if (!format)
        format = demuxer->stream->lavf_type;
    if (!format)
        format = avdevice_format;
    if (format) {
        if (strcmp(format, "help") == 0) {
            list_formats();
            return 0;
        }
        priv->avif = av_find_input_format(format);
        if (!priv->avif) {
            mp_msg(MSGT_DEMUX, MSGL_FATAL, "Unknown lavf format %s\n", format);
            return 0;
        }
        mp_msg(MSGT_DEMUX, MSGL_INFO, "Forced lavf %s demuxer\n",
               priv->avif->long_name);
        goto success;
    }

    // AVPROBE_SCORE_MAX/4 + 1 is the "recommended" limit. Below that, the user
    // is supposed to retry with larger probe sizes until a higher value is
    // reached.
    int min_probe = AVPROBE_SCORE_MAX/4 + 1;
    if (lavfdopts->probescore)
        min_probe = lavfdopts->probescore;

    avpd.buf = av_mallocz(FFMAX(BIO_BUFFER_SIZE, PROBE_BUF_SIZE) +
                          FF_INPUT_BUFFER_PADDING_SIZE);
    do {
        read_size = stream_read(demuxer->stream, avpd.buf + probe_data_size,
                                read_size);
        if (read_size < 0) {
            av_free(avpd.buf);
            return 0;
        }
        probe_data_size += read_size;
        avpd.filename = priv->filename;
        avpd.buf_size = probe_data_size;

        score = 0;
        priv->avif = av_probe_input_format2(&avpd, probe_data_size > 0, &score);

        if (priv->avif) {
            mp_msg(MSGT_HEADER, MSGL_V, "Found '%s' at score=%d size=%d.\n",
                   priv->avif->name, score, probe_data_size);
        }

        if (priv->avif && score >= min_probe)
                break;
        if (priv->avif && expected_format) {
            if (strcmp(priv->avif->name, expected_format) == 0 &&
                score >= expected_format_probescore)
                break;
        }

        priv->avif = NULL;
        read_size = FFMIN(2 * read_size, PROBE_BUF_SIZE - probe_data_size);
    } while (read_size > 0 && probe_data_size < PROBE_BUF_SIZE);
    av_free(avpd.buf);

    if (!priv->avif) {
        mp_msg(MSGT_HEADER, MSGL_V,
               "No format found, try lowering probescore.\n");
        return 0;
    }

success:

    demuxer->filetype = priv->avif->long_name;
    if (!demuxer->filetype)
        demuxer->filetype = priv->avif->name;

    return DEMUXER_TYPE_LAVF;
}

static bool matches_avinputformat_name(struct lavf_priv *priv,
                                       const char *name)
{
    // At least mp4 has name="mov,mp4,m4a,3gp,3g2,mj2", so we split the name
    // on "," in general.
    const char *avifname = priv->avif->name;
    while (1) {
        const char *next = strchr(avifname, ',');
        if (!next)
            return !strcmp(avifname, name);
        int len = next - avifname;
        if (len == strlen(name) && !memcmp(avifname, name, len))
            return true;
        avifname = next + 1;
    }
}

static uint8_t char2int(char c)
{
    if (c >= '0' && c <= '9') return c - '0';
    if (c >= 'a' && c <= 'f') return c - 'a' + 10;
    if (c >= 'A' && c <= 'F') return c - 'A' + 10;
    return 0;
}

static void parse_cryptokey(AVFormatContext *avfc, const char *str)
{
    int len = strlen(str) / 2;
    uint8_t *key = av_mallocz(len);
    int i;
    avfc->keylen = len;
    avfc->key = key;
    for (i = 0; i < len; i++, str += 2)
        *key++ = (char2int(str[0]) << 4) | char2int(str[1]);
}

static void handle_stream(demuxer_t *demuxer, int i)
{
    lavf_priv_t *priv = demuxer->priv;
    AVFormatContext *avfc = priv->avfc;
    AVStream *st = avfc->streams[i];
    AVCodecContext *codec = st->codec;
    struct sh_stream *sh = NULL;

    st->discard = AVDISCARD_ALL;

    switch (codec->codec_type) {
    case AVMEDIA_TYPE_AUDIO: {
        sh = new_sh_stream(demuxer, STREAM_AUDIO);
        if (!sh)
            break;
        sh_audio_t *sh_audio = sh->audio;

        sh_audio->format = codec->codec_tag;

        // probably unneeded
        mp_chmap_from_channels(&sh_audio->channels, codec->channels);
        if (codec->channel_layout)
            mp_chmap_from_lavc(&sh_audio->channels, codec->channel_layout);
        sh_audio->samplerate = codec->sample_rate;
        sh_audio->i_bps = codec->bit_rate / 8;

        break;
    }
    case AVMEDIA_TYPE_VIDEO: {
        sh = new_sh_stream(demuxer, STREAM_VIDEO);
        if (!sh)
            break;
        sh_video_t *sh_video = sh->video;

        if (st->disposition & AV_DISPOSITION_ATTACHED_PIC)
            sh_video->gsh->attached_picture = true;

        sh_video->format = codec->codec_tag;
        sh_video->disp_w = codec->width;
        sh_video->disp_h = codec->height;
        /* Try to make up some frame rate value, even if it's not reliable.
         * FPS information is needed to support subtitle formats which base
         * timing on frame numbers.
         * Libavformat seems to report no "reliable" FPS value for AVI files,
         * while they are typically constant enough FPS that the value this
         * heuristic makes up works with subtitles in practice.
         */
        double fps;
        if (st->avg_frame_rate.num)
            fps = av_q2d(st->avg_frame_rate);
        else
            fps = 1.0 / FFMAX(av_q2d(st->time_base),
                              av_q2d(st->codec->time_base) *
                              st->codec->ticks_per_frame);
        sh_video->fps = fps;
        sh_video->frametime = 1 / fps;
        if (st->sample_aspect_ratio.num)
            sh_video->aspect = codec->width  * st->sample_aspect_ratio.num
                    / (float)(codec->height * st->sample_aspect_ratio.den);
        else
            sh_video->aspect = codec->width  * codec->sample_aspect_ratio.num
                    / (float)(codec->height * codec->sample_aspect_ratio.den);
        sh_video->i_bps = codec->bit_rate / 8;

        mp_msg(MSGT_DEMUX, MSGL_DBG2, "aspect= %d*%d/(%d*%d)\n",
               codec->width, codec->sample_aspect_ratio.num,
               codec->height, codec->sample_aspect_ratio.den);
        break;
    }
    case AVMEDIA_TYPE_SUBTITLE: {
        sh_sub_t *sh_sub;
        sh = new_sh_stream(demuxer, STREAM_SUB);
        if (!sh)
            break;
        sh_sub = sh->sub;

        if (codec->extradata_size) {
            sh_sub->extradata = malloc(codec->extradata_size);
            memcpy(sh_sub->extradata, codec->extradata, codec->extradata_size);
            sh_sub->extradata_len = codec->extradata_size;
        }
        st->discard = AVDISCARD_DEFAULT;
        break;
    }
    case AVMEDIA_TYPE_ATTACHMENT: {
        AVDictionaryEntry *ftag = av_dict_get(st->metadata, "filename",
                                              NULL, 0);
        char *filename = ftag ? ftag->value : NULL;
        if (st->codec->codec_id == AV_CODEC_ID_TTF)
            demuxer_add_attachment(demuxer, bstr0(filename),
                                   bstr0("application/x-truetype-font"),
                                   (struct bstr){codec->extradata,
                                                 codec->extradata_size});
        break;
    }
    default: ;
    }

    assert(priv->num_streams == i); // directly mapped
    MP_TARRAY_APPEND(priv, priv->streams, priv->num_streams, sh);

    if (sh) {
        sh->codec = mp_codec_from_av_codec_id(codec->codec_id);
        sh->lav_headers = codec;

        if (st->disposition & AV_DISPOSITION_DEFAULT)
            sh->default_track = 1;
        if (matches_avinputformat_name(priv, "mpeg") ||
            matches_avinputformat_name(priv, "mpegts"))
            sh->demuxer_id = st->id;
        AVDictionaryEntry *title = av_dict_get(st->metadata, "title", NULL, 0);
        if (title && title->value)
            sh->title = talloc_strdup(sh, title->value);
        AVDictionaryEntry *lang = av_dict_get(st->metadata, "language", NULL, 0);
        if (lang && lang->value)
            sh->lang = talloc_strdup(sh, lang->value);
    }
}

// Add any new streams that might have been added
static void add_new_streams(demuxer_t *demuxer)
{
    lavf_priv_t *priv = demuxer->priv;
    while (priv->num_streams < priv->avfc->nb_streams)
        handle_stream(demuxer, priv->num_streams);
}

static demuxer_t *demux_open_lavf(demuxer_t *demuxer)
{
    struct MPOpts *opts = demuxer->opts;
    struct lavfdopts *lavfdopts = &opts->lavfdopts;
    AVFormatContext *avfc;
    AVDictionaryEntry *t = NULL;
    lavf_priv_t *priv = demuxer->priv;
    float analyze_duration = 0;
    int i;

    // do not allow forcing the demuxer
    if (!priv->avif)
        return NULL;

    stream_seek(demuxer->stream, 0);

    avfc = avformat_alloc_context();

    if (lavfdopts->cryptokey)
        parse_cryptokey(avfc, lavfdopts->cryptokey);
    if (matches_avinputformat_name(priv, "avi")) {
        /* for avi libavformat returns the avi timestamps in .dts,
         * some made-up stuff that's not really pts in .pts */
        priv->use_dts = true;
        demuxer->timestamp_type = TIMESTAMP_TYPE_SORT;
    } else {
        if (opts->user_correct_pts != 0)
            avfc->flags |= AVFMT_FLAG_GENPTS;
    }
    if (index_mode == 0)
        avfc->flags |= AVFMT_FLAG_IGNIDX;

    if (lavfdopts->probesize) {
        if (av_opt_set_int(avfc, "probesize", lavfdopts->probesize, 0) < 0)
            mp_msg(MSGT_HEADER, MSGL_ERR,
                   "demux_lavf, couldn't set option probesize to %u\n",
                   lavfdopts->probesize);
    }

    if (priv->format_hack && priv->format_hack->analyzeduration)
        analyze_duration = priv->format_hack->analyzeduration;
    if (lavfdopts->analyzeduration)
        analyze_duration = lavfdopts->analyzeduration;
    if (analyze_duration > 0) {
        if (av_opt_set_int(avfc, "analyzeduration",
                           analyze_duration * AV_TIME_BASE, 0) < 0)
            mp_msg(MSGT_HEADER, MSGL_ERR, "demux_lavf, couldn't set option "
                   "analyzeduration to %f\n", analyze_duration);
    }

    if (lavfdopts->avopt) {
        if (parse_avopts(avfc, lavfdopts->avopt) < 0) {
            mp_msg(MSGT_HEADER, MSGL_ERR,
                   "Your options /%s/ look like gibberish to me pal\n",
                   lavfdopts->avopt);
            return NULL;
        }
    }

    if (!(priv->avif->flags & AVFMT_NOFILE) &&
        demuxer->stream->type != STREAMTYPE_AVDEVICE)
    {
        priv->pb = avio_alloc_context(priv->buffer, BIO_BUFFER_SIZE, 0,
                                      demuxer, mp_read, NULL, mp_seek);
        priv->pb->read_seek = mp_read_seek;
        priv->pb->seekable = demuxer->stream->end_pos
                 && (demuxer->stream->flags & MP_STREAM_SEEK) == MP_STREAM_SEEK
                ? AVIO_SEEKABLE_NORMAL : 0;
        avfc->pb = priv->pb;
    }

    if (avformat_open_input(&avfc, priv->filename, priv->avif, NULL) < 0) {
        mp_msg(MSGT_HEADER, MSGL_ERR,
               "LAVF_header: avformat_open_input() failed\n");
        return NULL;
    }

    priv->avfc = avfc;
    if (avformat_find_stream_info(avfc, NULL) < 0) {
        mp_msg(MSGT_HEADER, MSGL_ERR,
               "LAVF_header: av_find_stream_info() failed\n");
        return NULL;
    }

    mp_msg(MSGT_HEADER, MSGL_V, "demux_lavf: avformat_find_stream_info() "
           "finished after %"PRId64" bytes.\n", stream_tell(demuxer->stream));

    /* Add metadata. */
    while ((t = av_dict_get(avfc->metadata, "", t,
                            AV_DICT_IGNORE_SUFFIX)))
        demux_info_add(demuxer, t->key, t->value);

    for (i = 0; i < avfc->nb_chapters; i++) {
        AVChapter *c = avfc->chapters[i];
        uint64_t start = av_rescale_q(c->start, c->time_base,
                                      (AVRational){1, 1000000000});
        uint64_t end   = av_rescale_q(c->end, c->time_base,
                                      (AVRational){1, 1000000000});
        t = av_dict_get(c->metadata, "title", NULL, 0);
        demuxer_add_chapter(demuxer, t ? bstr0(t->value) : bstr0(NULL),
                            start, end);
    }

    add_new_streams(demuxer);

    if (avfc->nb_programs) {
        int p;
        for (p = 0; p < avfc->nb_programs; p++) {
            AVProgram *program = avfc->programs[p];
            t = av_dict_get(program->metadata, "title", NULL, 0);
            mp_msg(MSGT_HEADER, MSGL_INFO, "LAVF: Program %d %s\n",
                   program->id, t ? t->value : "");
            mp_msg(MSGT_IDENTIFY, MSGL_V, "PROGRAM_ID=%d\n", program->id);
        }
    }

    mp_msg(MSGT_HEADER, MSGL_V, "LAVF: build %d\n", LIBAVFORMAT_BUILD);

    demuxer->ts_resets_possible = priv->avif->flags & AVFMT_TS_DISCONT;

    // disabled because unreliable per-stream bitrate values returned
    // by libavformat trigger this heuristic incorrectly and break things
#if 0
    /* libavformat sets bitrate for mpeg based on pts at start and end
     * of file, which fails for files with pts resets. So calculate our
     * own bitrate estimate. */
    if (priv->avif->flags & AVFMT_TS_DISCONT) {
        for (int i = 0; i < avfc->nb_streams; i++)
            priv->bitrate += avfc->streams[i]->codec->bit_rate;
        /* pts-based is more accurate if there are no resets; try to make
         * a somewhat reasonable guess */
        if (!avfc->duration || avfc->duration == AV_NOPTS_VALUE
            || priv->bitrate && (avfc->bit_rate < priv->bitrate / 2
                                 || avfc->bit_rate > priv->bitrate * 2))
            priv->seek_by_bytes = true;
        if (!priv->bitrate)
            priv->bitrate = 1440000;
    }
#endif
    demuxer->accurate_seek = !priv->seek_by_bytes;

    return demuxer;
}

static int destroy_avpacket(void *pkt)
{
    av_free_packet(pkt);
    return 0;
}

static int demux_lavf_fill_buffer(demuxer_t *demux, demux_stream_t *dsds)
{
    lavf_priv_t *priv = demux->priv;
    demux_packet_t *dp;
    mp_msg(MSGT_DEMUX, MSGL_DBG2, "demux_lavf_fill_buffer()\n");

    demux->filepos = stream_tell(demux->stream);

    AVPacket *pkt = talloc(NULL, AVPacket);
    if (av_read_frame(priv->avfc, pkt) < 0) {
        talloc_free(pkt);
        return 0;
    }
    talloc_set_destructor(pkt, destroy_avpacket);

    add_new_streams(demux);

    assert(pkt->stream_index >= 0 && pkt->stream_index < priv->num_streams);
    AVStream *st = priv->avfc->streams[pkt->stream_index];
    struct sh_stream *stream = priv->streams[pkt->stream_index];

    if (stream && stream->type == STREAM_SUB && demux->sub->id < 0 &&
        stream->demuxer_id == priv->autoselect_sub)
    {
        priv->autoselect_sub = -1;
        demux->sub->id = stream->stream_index;
    }

    if (!demuxer_stream_is_selected(demux, stream)) {
        talloc_free(pkt);
        return 1;
    }

    // If the packet has pointers to temporary fields that could be
    // overwritten/freed by next av_read_frame(), copy them to persistent
    // allocations so we can safely queue the packet for any length of time.
    if (av_dup_packet(pkt) < 0)
        abort();
    dp = new_demux_packet_fromdata(pkt->data, pkt->size);
    dp->avpacket = pkt;

    int64_t ts = priv->use_dts ? pkt->dts : pkt->pts;
    if (ts == AV_NOPTS_VALUE && (st->disposition & AV_DISPOSITION_ATTACHED_PIC))
        ts = 0;
    if (ts != AV_NOPTS_VALUE) {
        dp->pts = ts * av_q2d(st->time_base);
        priv->last_pts = dp->pts * AV_TIME_BASE;
<<<<<<< HEAD
        // always set duration for subtitles, even if AV_PKT_FLAG_KEY isn't set,
        // otherwise they will stay on screen to long if e.g. ASS is demuxed
        // from mkv
        dp->duration = pkt->duration * av_q2d(st->time_base);
        if ((stream->type == STREAM_SUB || (pkt->flags & AV_PKT_FLAG_KEY)) &&
            pkt->convergence_duration > 0)
=======
        dp->duration = pkt->duration * av_q2d(st->time_base);
        if (pkt->convergence_duration > 0)
>>>>>>> 1b6888ae
            dp->duration = pkt->convergence_duration * av_q2d(st->time_base);
    }
    dp->pos = demux->filepos;
    dp->keyframe = pkt->flags & AV_PKT_FLAG_KEY;
    // Use only one stream for stream_pts, otherwise PTS might be jumpy.
    if (stream->type == STREAM_VIDEO) {
        double pts;
        if (stream_control(demux->stream, STREAM_CTRL_GET_CURRENT_TIME, &pts) > 0)
            dp->stream_pts = pts;
    }
    demuxer_add_packet(demux, stream, dp);
    return 1;
}

static void demux_seek_lavf(demuxer_t *demuxer, float rel_seek_secs,
                            float audio_delay, int flags)
{
    lavf_priv_t *priv = demuxer->priv;
    int avsflags = 0;
    mp_msg(MSGT_DEMUX, MSGL_DBG2, "demux_seek_lavf(%p, %f, %f, %d)\n",
           demuxer, rel_seek_secs, audio_delay, flags);

    if (priv->seek_by_bytes) {
        int64_t pos = demuxer->filepos;
        rel_seek_secs *= priv->bitrate / 8;
        pos += rel_seek_secs;
        av_seek_frame(priv->avfc, -1, pos, AVSEEK_FLAG_BYTE);
        return;
    }

    if (flags & SEEK_ABSOLUTE)
        priv->last_pts = 0;
    else if (rel_seek_secs < 0)
        avsflags = AVSEEK_FLAG_BACKWARD;

    if (flags & SEEK_FORWARD)
        avsflags = 0;
    else if (flags & SEEK_BACKWARD)
        avsflags = AVSEEK_FLAG_BACKWARD;

    if (flags & SEEK_FACTOR) {
        if (demuxer->movi_end > 0 && demuxer->ts_resets_possible &&
            !(priv->avif->flags & AVFMT_NO_BYTE_SEEK))
        {
            avsflags |= AVSEEK_FLAG_BYTE;
            priv->last_pts = (demuxer->movi_end - demuxer->movi_start) *
                             rel_seek_secs;
        } else if (priv->avfc->duration != 0 &&
                   priv->avfc->duration != AV_NOPTS_VALUE)
        {
            priv->last_pts = rel_seek_secs * priv->avfc->duration;
        }
    } else {
        priv->last_pts += rel_seek_secs * AV_TIME_BASE;
    }

    if (!priv->avfc->iformat->read_seek2) {
        // Normal seeking.
        int r = av_seek_frame(priv->avfc, -1, priv->last_pts, avsflags);
        if (r < 0 && (avsflags & AVSEEK_FLAG_BACKWARD)) {
            // When seeking before the beginning of the file, and seeking fails,
            // try again without the backwards flag to make it seek to the
            // beginning.
            avsflags &= ~AVSEEK_FLAG_BACKWARD;
            av_seek_frame(priv->avfc, -1, priv->last_pts, avsflags);
        }
    } else {
        // av_seek_frame() won't work. Use "new" seeking API. We don't use this
        // API by default, because there are some major issues.
        // Set max_ts==ts, so that demuxing starts from an earlier position in
        // the worst case.
        int r = avformat_seek_file(priv->avfc, -1, INT64_MIN,
                                   priv->last_pts, priv->last_pts, avsflags);
        // Similar issue as in the normal seeking codepath.
        if (r < 0) {
            avformat_seek_file(priv->avfc, -1, INT64_MIN,
                               priv->last_pts, INT64_MAX, avsflags);
        }
    }
}

static int demux_lavf_control(demuxer_t *demuxer, int cmd, void *arg)
{
    lavf_priv_t *priv = demuxer->priv;

    switch (cmd) {
    case DEMUXER_CTRL_CORRECT_PTS:
        return DEMUXER_CTRL_OK;
    case DEMUXER_CTRL_GET_TIME_LENGTH:
        if (priv->seek_by_bytes) {
            /* Our bitrate estimate may be better than would be used in
             * otherwise similar fallback code at higher level */
            if (demuxer->movi_end <= 0)
                return DEMUXER_CTRL_DONTKNOW;
            *(double *)arg = (demuxer->movi_end - demuxer->movi_start) * 8 /
                             priv->bitrate;
            return DEMUXER_CTRL_GUESS;
        }
        if (priv->avfc->duration == 0 || priv->avfc->duration == AV_NOPTS_VALUE)
            return DEMUXER_CTRL_DONTKNOW;

        *((double *)arg) = (double)priv->avfc->duration / AV_TIME_BASE;
        return DEMUXER_CTRL_OK;

    case DEMUXER_CTRL_GET_START_TIME:
        *((double *)arg) = priv->avfc->start_time == AV_NOPTS_VALUE ?
                           0 : (double)priv->avfc->start_time / AV_TIME_BASE;
        return DEMUXER_CTRL_OK;

    case DEMUXER_CTRL_SWITCHED_TRACKS:
    {
        for (int n = 0; n < priv->num_streams; n++) {
            struct sh_stream *stream = priv->streams[n];
            AVStream *st = priv->avfc->streams[n];
            if (stream && stream->type != STREAM_SUB) {
                bool selected = demuxer_stream_is_selected(demuxer, stream);
                st->discard = selected ? AVDISCARD_NONE : AVDISCARD_ALL;
            }
        }
        return DEMUXER_CTRL_OK;
    }
    case DEMUXER_CTRL_AUTOSELECT_SUBTITLE:
    {
        demuxer->sub->id = -1;
        priv->autoselect_sub = *((int *)arg);
        return DEMUXER_CTRL_OK;
    }
    case DEMUXER_CTRL_IDENTIFY_PROGRAM:
    {
        demux_program_t *prog = arg;
        AVProgram *program;
        int p, i;
        int start;

        add_new_streams(demuxer);

        prog->vid = prog->aid = prog->sid = -2;
        if (priv->avfc->nb_programs < 1)
            return DEMUXER_CTRL_DONTKNOW;

        if (prog->progid == -1) {
            p = 0;
            while (p < priv->avfc->nb_programs && priv->avfc->programs[p]->id != priv->cur_program)
                p++;
            p = (p + 1) % priv->avfc->nb_programs;
        } else {
            for (i = 0; i < priv->avfc->nb_programs; i++)
                if (priv->avfc->programs[i]->id == prog->progid)
                    break;
            if (i == priv->avfc->nb_programs)
                return DEMUXER_CTRL_DONTKNOW;
            p = i;
        }
        start = p;
redo:
        prog->vid = prog->aid = prog->sid = -2;
        program = priv->avfc->programs[p];
        for (i = 0; i < program->nb_stream_indexes; i++) {
            struct sh_stream *stream = priv->streams[program->stream_index[i]];
            if (stream) {
                switch (stream->type) {
                case STREAM_VIDEO:
                    if (prog->vid == -2)
                        prog->vid = stream->demuxer_id;
                    break;
                case STREAM_AUDIO:
                    if (prog->aid == -2)
                        prog->aid = stream->demuxer_id;
                    break;
                case STREAM_SUB:
                    if (prog->sid == -2)
                        prog->sid = stream->demuxer_id;
                    break;
                }
            }
        }
        if (prog->progid == -1 && prog->vid == -2 && prog->aid == -2) {
            p = (p + 1) % priv->avfc->nb_programs;
            if (p == start)
                return DEMUXER_CTRL_DONTKNOW;
            goto redo;
        }
        priv->cur_program = prog->progid = program->id;
        return DEMUXER_CTRL_OK;
    }
    case DEMUXER_CTRL_RESYNC:
        /* NOTE:
         *
         * We actually want to call ff_read_frame_flush() here, but it is
         * internal.
         *
         * This function call seems to do the same for now.
         *
         * Once ff_read_frame_flush() is exported in some way, change this to
         * call the new API instead of relying on av_seek_frame() to do this
         * for us.
         */
        avio_flush(priv->avfc->pb);
        av_seek_frame(priv->avfc, 0, stream_tell(demuxer->stream),
                      AVSEEK_FLAG_BYTE);
        avio_flush(priv->avfc->pb);
        return DEMUXER_CTRL_OK;
    default:
        return DEMUXER_CTRL_NOTIMPL;
    }
}

static void demux_close_lavf(demuxer_t *demuxer)
{
    lavf_priv_t *priv = demuxer->priv;
    if (priv) {
        if (priv->avfc) {
            av_freep(&priv->avfc->key);
            avformat_close_input(&priv->avfc);
        }
        av_freep(&priv->pb);
        talloc_free(priv);
        demuxer->priv = NULL;
    }
}


const demuxer_desc_t demuxer_desc_lavf = {
    "libavformat demuxer",
    "lavf",
    "libavformat",
    "Michael Niedermayer",
    "supports many formats, requires libavformat",
    DEMUXER_TYPE_LAVF,
    1,
    lavf_check_file,
    demux_lavf_fill_buffer,
    demux_open_lavf,
    demux_close_lavf,
    demux_seek_lavf,
    demux_lavf_control
};<|MERGE_RESOLUTION|>--- conflicted
+++ resolved
@@ -671,17 +671,8 @@
     if (ts != AV_NOPTS_VALUE) {
         dp->pts = ts * av_q2d(st->time_base);
         priv->last_pts = dp->pts * AV_TIME_BASE;
-<<<<<<< HEAD
-        // always set duration for subtitles, even if AV_PKT_FLAG_KEY isn't set,
-        // otherwise they will stay on screen to long if e.g. ASS is demuxed
-        // from mkv
-        dp->duration = pkt->duration * av_q2d(st->time_base);
-        if ((stream->type == STREAM_SUB || (pkt->flags & AV_PKT_FLAG_KEY)) &&
-            pkt->convergence_duration > 0)
-=======
         dp->duration = pkt->duration * av_q2d(st->time_base);
         if (pkt->convergence_duration > 0)
->>>>>>> 1b6888ae
             dp->duration = pkt->convergence_duration * av_q2d(st->time_base);
     }
     dp->pos = demux->filepos;
