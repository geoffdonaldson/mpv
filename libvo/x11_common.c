--- conflicted
+++ resolved
@@ -251,13 +251,8 @@
     int format;
     unsigned long bytesafter;
 
-<<<<<<< HEAD
-    return (Success ==
+    return  Success ==
             XGetWindowProperty(x11->display, x11->rootwin, type, 0, 16384, False,
-=======
-    return  Success ==
-            XGetWindowProperty(mDisplay, mRootWin, type, 0, 16384, False,
->>>>>>> 5b3834c5
                                AnyPropertyType, &type, &format, nitems,
                                &bytesafter, (unsigned char **) args)
             && *nitems > 0;
@@ -2097,13 +2092,8 @@
                 port_value =
                     (port_value + 100) * (port_max - port_min) / 200 +
                     port_min;
-<<<<<<< HEAD
                 XvSetPortAttribute(vo->x11->display, xv_port, xv_atom, port_value);
-                return (VO_TRUE);
-=======
-                XvSetPortAttribute(mDisplay, xv_port, xv_atom, port_value);
                 return VO_TRUE;
->>>>>>> 5b3834c5
             }
         }
     return VO_FALSE;
