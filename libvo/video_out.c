/*
 * libvo common functions, variables used by many/all drivers.
 *
 * This file is part of MPlayer.
 *
 * MPlayer is free software; you can redistribute it and/or modify
 * it under the terms of the GNU General Public License as published by
 * the Free Software Foundation; either version 2 of the License, or
 * (at your option) any later version.
 *
 * MPlayer is distributed in the hope that it will be useful,
 * but WITHOUT ANY WARRANTY; without even the implied warranty of
 * MERCHANTABILITY or FITNESS FOR A PARTICULAR PURPOSE.  See the
 * GNU General Public License for more details.
 *
 * You should have received a copy of the GNU General Public License along
 * with MPlayer; if not, write to the Free Software Foundation, Inc.,
 * 51 Franklin Street, Fifth Floor, Boston, MA 02110-1301 USA.
 */

#include <stdio.h>
#include <stdlib.h>
#include <string.h>
#include <assert.h>
#include <stdbool.h>

#include <unistd.h>
//#include <sys/mman.h>

#include "config.h"
#include "options.h"
#include "talloc.h"
#include "video_out.h"
#include "aspect.h"
#include "geometry.h"
#include "old_vo_wrapper.h"
#include "input/input.h"

#include "mp_msg.h"

#include "osdep/shmem.h"
#ifdef CONFIG_X11
#include "x11_common.h"
#endif

int xinerama_screen = -1;
int xinerama_x;
int xinerama_y;

int vo_nomouse_input = 0;
int vo_grabpointer = 1;
int vo_doublebuffering = 1;
int vo_vsync = 0;
int vo_fs = 0;
int vo_fsmode = 0;
float vo_panscan = 0.0f;
int vo_adapter_num=0;
int vo_refresh_rate=0;
int vo_keepaspect=1;
int vo_rootwin=0;
int vo_border=1;
int64_t WinID = -1;

int vo_pts=0; // for hw decoding
float vo_fps=0;

char *vo_subdevice = NULL;
int vo_directrendering=0;

int vo_colorkey = 0x0000ff00; // default colorkey is green
                              // (0xff000000 means that colorkey has been disabled)

// name to be used instead of the vo's default
char *vo_winname;
// title to be applied to movie window
char *vo_wintitle;

//
// Externally visible list of all vo drivers
//
extern struct vo_driver video_out_mga;
extern struct vo_driver video_out_xmga;
extern struct vo_driver video_out_x11;
extern struct vo_driver video_out_xover;
extern struct vo_driver video_out_xvmc;
extern struct vo_driver video_out_vdpau;
extern struct vo_driver video_out_xv;
extern struct vo_driver video_out_gl_nosw;
extern struct vo_driver video_out_gl;
extern struct vo_driver video_out_gl2;
extern struct vo_driver video_out_matrixview;
extern struct vo_driver video_out_dga;
extern struct vo_driver video_out_sdl;
extern struct vo_driver video_out_3dfx;
extern struct vo_driver video_out_tdfxfb;
extern struct vo_driver video_out_s3fb;
extern struct vo_driver video_out_wii;
extern struct vo_driver video_out_null;
extern struct vo_driver video_out_zr;
extern struct vo_driver video_out_zr2;
extern struct vo_driver video_out_bl;
extern struct vo_driver video_out_fbdev;
extern struct vo_driver video_out_fbdev2;
extern struct vo_driver video_out_svga;
extern struct vo_driver video_out_png;
extern struct vo_driver video_out_ggi;
extern struct vo_driver video_out_aa;
extern struct vo_driver video_out_caca;
extern struct vo_driver video_out_mpegpes;
extern struct vo_driver video_out_yuv4mpeg;
extern struct vo_driver video_out_direct3d;
extern struct vo_driver video_out_directx;
extern struct vo_driver video_out_kva;
extern struct vo_driver video_out_dxr2;
extern struct vo_driver video_out_dxr3;
extern struct vo_driver video_out_ivtv;
extern struct vo_driver video_out_v4l2;
extern struct vo_driver video_out_jpeg;
extern struct vo_driver video_out_gif89a;
extern struct vo_driver video_out_vesa;
extern struct vo_driver video_out_directfb;
extern struct vo_driver video_out_dfbmga;
extern struct vo_driver video_out_xvidix;
extern struct vo_driver video_out_winvidix;
extern struct vo_driver video_out_cvidix;
extern struct vo_driver video_out_tdfx_vid;
extern struct vo_driver video_out_xvr100;
extern struct vo_driver video_out_tga;
extern struct vo_driver video_out_corevideo;
extern struct vo_driver video_out_quartz;
extern struct vo_driver video_out_pnm;
extern struct vo_driver video_out_md5sum;

const struct vo_driver *video_out_drivers[] =
{
#ifdef CONFIG_XVR100
        &video_out_xvr100,
#endif
#ifdef CONFIG_TDFX_VID
        &video_out_tdfx_vid,
#endif
#ifdef CONFIG_DIRECTX
        &video_out_directx,
#endif
#ifdef CONFIG_DIRECT3D
        &video_out_direct3d,
#endif
#ifdef CONFIG_KVA
        &video_out_kva,
#endif
#ifdef CONFIG_COREVIDEO
        &video_out_corevideo,
#endif
#ifdef CONFIG_QUARTZ
        &video_out_quartz,
#endif
#ifdef CONFIG_XMGA
        &video_out_xmga,
#endif
#ifdef CONFIG_MGA
        &video_out_mga,
#endif
#ifdef CONFIG_TDFXFB
        &video_out_tdfxfb,
#endif
#ifdef CONFIG_S3FB
        &video_out_s3fb,
#endif
#ifdef CONFIG_WII
        &video_out_wii,
#endif
#ifdef CONFIG_3DFX
        &video_out_3dfx,
#endif
#if CONFIG_VDPAU
        &video_out_vdpau,
#endif
#ifdef CONFIG_XV
        &video_out_xv,
#endif
#ifdef CONFIG_X11
#ifdef CONFIG_GL
        &video_out_gl_nosw,
#endif
        &video_out_x11,
        &video_out_xover,
#endif
#ifdef CONFIG_SDL
        &video_out_sdl,
#endif
#ifdef CONFIG_GL
        &video_out_gl,
        &video_out_gl2,
#endif
#ifdef CONFIG_DGA
        &video_out_dga,
#endif
#ifdef CONFIG_GGI
        &video_out_ggi,
#endif
#ifdef CONFIG_FBDEV
        &video_out_fbdev,
        &video_out_fbdev2,
#endif
#ifdef CONFIG_SVGALIB
        &video_out_svga,
#endif
#ifdef CONFIG_MATRIXVIEW
        &video_out_matrixview,
#endif
#ifdef CONFIG_AA
        &video_out_aa,
#endif
#ifdef CONFIG_CACA
        &video_out_caca,
#endif
#ifdef CONFIG_DXR2
        &video_out_dxr2,
#endif
#ifdef CONFIG_DXR3
        &video_out_dxr3,
#endif
#ifdef CONFIG_IVTV
        &video_out_ivtv,
#endif
#ifdef CONFIG_V4L2_DECODER
        &video_out_v4l2,
#endif
#ifdef CONFIG_ZR
        &video_out_zr,
        &video_out_zr2,
#endif
#ifdef CONFIG_BL
        &video_out_bl,
#endif
#ifdef CONFIG_VESA
        &video_out_vesa,
#endif
#ifdef CONFIG_DFBMGA
        &video_out_dfbmga,
#endif
#ifdef CONFIG_VIDIX
#ifdef CONFIG_X11
        &video_out_xvidix,
#endif
#if defined(__MINGW32__) || defined(__CYGWIN__)
        &video_out_winvidix,
#endif
        &video_out_cvidix,
#endif
        &video_out_null,
        // should not be auto-selected
#ifdef CONFIG_DIRECTFB
        // vo directfb can call exit() if initialization fails
        &video_out_directfb,
#endif
#if CONFIG_XVMC
        &video_out_xvmc,
#endif
        &video_out_mpegpes,
#ifdef CONFIG_YUV4MPEG
        &video_out_yuv4mpeg,
#endif
#ifdef CONFIG_LIBAVCODEC
        &video_out_png,
#endif
#ifdef CONFIG_JPEG
        &video_out_jpeg,
#endif
#ifdef CONFIG_GIF
        &video_out_gif89a,
#endif
#ifdef CONFIG_TGA
        &video_out_tga,
#endif
#ifdef CONFIG_PNM
        &video_out_pnm,
#endif
#ifdef CONFIG_MD5SUM
        &video_out_md5sum,
#endif
        NULL
};


static int vo_preinit(struct vo *vo, const char *arg)
{
    return vo->driver->preinit(vo, arg);
}

int vo_control(struct vo *vo, uint32_t request, void *data)
{
    return vo->driver->control(vo, request, data);
}

// Return -1 if driver appears not to support a draw_image interface,
// 0 otherwise (whether the driver actually drew something or not).
int vo_draw_image(struct vo *vo, struct mp_image *mpi, double pts)
{
    if (!vo->config_ok)
        return 0;
    if (vo->driver->buffer_frames) {
        vo->driver->draw_image(vo, mpi, pts);
        return 0;
    }
    vo->frame_loaded = true;
    vo->next_pts = pts;
    if (vo_control(vo, VOCTRL_DRAW_IMAGE, mpi) == VO_NOTIMPL)
        return -1;
    return 0;
}

int vo_get_buffered_frame(struct vo *vo, bool eof)
{
    if (!vo->config_ok)
        return -1;
    if (vo->frame_loaded)
        return 0;
    if (!vo->driver->buffer_frames)
        return -1;
    vo->driver->get_buffered_frame(vo, eof);
    return vo->frame_loaded ? 0 : -1;
}

int vo_draw_frame(struct vo *vo, uint8_t *src[])
{
    assert(!vo->driver->is_new);
    if (!vo->config_ok)
        return 0;
    return old_vo_draw_frame(vo, src);
}

int vo_draw_slice(struct vo *vo, uint8_t *src[], int stride[], int w, int h, int x, int y)
{
    return vo->driver->draw_slice(vo, src, stride, w, h, x, y);
}

void vo_draw_osd(struct vo *vo, struct osd_state *osd)
{
    if (!vo->config_ok)
        return;
    vo->driver->draw_osd(vo, osd);
}

void vo_flip_page(struct vo *vo, unsigned int pts_us, int duration)
{
    if (!vo->config_ok)
        return;
    vo->frame_loaded = false;
    vo->next_pts = MP_NOPTS_VALUE;
    if (vo->driver->flip_page_timed)
        vo->driver->flip_page_timed(vo, pts_us, duration);
    else
        vo->driver->flip_page(vo);
}

void vo_check_events(struct vo *vo)
{
    if (!vo->config_ok)
        return;
    vo->driver->check_events(vo);
}

void vo_seek_reset(struct vo *vo)
{
    vo_control(vo, VOCTRL_RESET, NULL);
    vo->frame_loaded = false;
}

void vo_destroy(struct vo *vo)
{
    vo->driver->uninit(vo);
    talloc_free(vo);
}

void list_video_out(void)
{
    int i = 0;
    mp_tmsg(MSGT_CPLAYER, MSGL_INFO, "Available video output drivers:\n");
    mp_msg(MSGT_IDENTIFY, MSGL_INFO, "ID_VIDEO_OUTPUTS\n");
    while (video_out_drivers[i]) {
        const vo_info_t *info = video_out_drivers[i++]->info;
        mp_msg(MSGT_GLOBAL, MSGL_INFO,"\t%s\t%s\n", info->short_name, info->name);
    }
    mp_msg(MSGT_GLOBAL, MSGL_INFO,"\n");
}

struct vo *init_best_video_out(struct MPOpts *opts, struct vo_x11_state *x11,
                               struct mp_fifo *key_fifo,
                               struct input_ctx *input_ctx)
{
    char **vo_list = opts->video_driver_list;
    int i;
    struct vo *vo = talloc_ptrtype(NULL, vo);
    struct vo initial_values = {
        .opts = opts,
        .x11 = x11,
        .key_fifo = key_fifo,
        .input_ctx = input_ctx,
    };
    // first try the preferred drivers, with their optional subdevice param:
    if (vo_list && vo_list[0])
        while (vo_list[0][0]) {
            char *name = strdup(vo_list[0]);
            vo_subdevice = strchr(name,':');
            if (!strcmp(name, "pgm"))
                mp_tmsg(MSGT_CPLAYER, MSGL_ERR, "The pgm video output driver has been replaced by -vo pnm:pgmyuv.\n");
            if (!strcmp(name, "md5"))
                mp_tmsg(MSGT_CPLAYER, MSGL_ERR, "The md5 video output driver has been replaced by -vo md5sum.\n");
            if (vo_subdevice) {
                vo_subdevice[0] = 0;
                ++vo_subdevice;
            }
            for (i = 0; video_out_drivers[i]; i++) {
                const struct vo_driver *video_driver = video_out_drivers[i];
                const vo_info_t *info = video_driver->info;
                if (!strcmp(info->short_name, name)) {
                    // name matches, try it
                    *vo = initial_values;
                    vo->driver = video_driver;
                    if (!vo_preinit(vo, vo_subdevice)) {
                        free(name);
                        return vo; // success!
                    }
                    talloc_free_children(vo);
		}
	    }
            // continue...
            free(name);
            ++vo_list;
            if (!(vo_list[0]))
                return NULL; // do NOT fallback to others
	}
    // now try the rest...
    vo_subdevice = NULL;
    for (i = 0; video_out_drivers[i]; i++) {
        const struct vo_driver *video_driver = video_out_drivers[i];
        *vo = initial_values;
        vo->driver = video_driver;
        if (!vo_preinit(vo, vo_subdevice))
            return vo; // success!
        talloc_free_children(vo);
    }
    free(vo);
    return NULL;
}

int vo_config(struct vo *vo, uint32_t width, uint32_t height,
                     uint32_t d_width, uint32_t d_height, uint32_t flags,
<<<<<<< HEAD
                     char *title, uint32_t format)
{
    struct MPOpts *opts = vo->opts;
    panscan_init(vo);
    aspect_save_orig(vo, width, height);
    aspect_save_prescale(vo, d_width, d_height);

    if (vo_control(vo, VOCTRL_UPDATE_SCREENINFO, NULL) == VO_TRUE) {
        aspect(vo, &d_width, &d_height, A_NOZOOM);
        vo->dx = (int)(opts->vo_screenwidth - d_width) / 2;
        vo->dy = (int)(opts->vo_screenheight - d_height) / 2;
        geometry(&vo->dx, &vo->dy, &d_width, &d_height,
                 opts->vo_screenwidth, opts->vo_screenheight);
        vo->dx += xinerama_x;
        vo->dy += xinerama_y;
        vo->dwidth = d_width;
        vo->dheight = d_height;
    }
=======
                     char *title, uint32_t format) {
  panscan_init();
  aspect_save_orig(width,height);
  aspect_save_prescale(d_width,d_height);

  if (vo->control(VOCTRL_UPDATE_SCREENINFO, NULL) == VO_TRUE) {
  aspect(&d_width,&d_height,A_NOZOOM);
  vo_dx = (int)(vo_screenwidth - d_width) / 2;
  vo_dy = (int)(vo_screenheight - d_height) / 2;
  geometry(&vo_dx, &vo_dy, &d_width, &d_height,
           vo_screenwidth, vo_screenheight);
  geometry_xy_changed |= xinerama_screen >= 0;
  vo_dx += xinerama_x;
  vo_dy += xinerama_y;
  vo_dwidth = d_width;
  vo_dheight = d_height;
  }
>>>>>>> f0e84a0b

    int ret = vo->driver->config(vo, width, height, d_width, d_height, flags,
                                 title, format);
    vo->config_ok = (ret == 0);
    vo->config_count += vo->config_ok;
    return ret;
}

/**
 * \brief lookup an integer in a table, table must have 0 as the last key
 * \param key key to search for
 * \result translation corresponding to key or "to" value of last mapping
 *         if not found.
 */
int lookup_keymap_table(const struct mp_keymap *map, int key) {
  while (map->from && map->from != key) map++;
  return map->to;
}

/**
 * \brief helper function for the kind of panscan-scaling that needs a source
 *        and destination rectangle like Direct3D and VDPAU
 */
static void src_dst_split_scaling(int src_size, int dst_size, int scaled_src_size,
                                  int *src_start, int *src_end, int *dst_start, int *dst_end) {
  if (scaled_src_size > dst_size) {
    int border = src_size * (scaled_src_size - dst_size) / scaled_src_size;
    // round to a multiple of 2, this is at least needed for vo_direct3d and ATI cards
    border = (border / 2 + 1) & ~1;
    *src_start = border;
    *src_end   = src_size - border;
    *dst_start = 0;
    *dst_end   = dst_size;
  } else {
    *src_start = 0;
    *src_end   = src_size;
    *dst_start = (dst_size - scaled_src_size) / 2;
    *dst_end   = *dst_start + scaled_src_size;
  }
}

/**
 * Calculate the appropriate source and destination rectangle to
 * get a correctly scaled picture, including pan-scan.
 * Can be extended to take future cropping support into account.
 *
 * \param crop specifies the cropping border size in the left, right, top and bottom members, may be NULL
 * \param borders the border values as e.g. EOSD (ASS) and properly placed DVD highlight support requires,
 *                may be NULL and only left and top are currently valid.
 */
void calc_src_dst_rects(struct vo *vo, int src_width, int src_height,
                        struct vo_rect *src, struct vo_rect *dst,
                        struct vo_rect *borders, const struct vo_rect *crop)
{
  static const struct vo_rect no_crop = {0, 0, 0, 0, 0, 0};
  int scaled_width  = 0;
  int scaled_height = 0;
  if (!crop) crop = &no_crop;
  src_width  -= crop->left + crop->right;
  src_height -= crop->top  + crop->bottom;
  if (src_width  < 2) src_width  = 2;
  if (src_height < 2) src_height = 2;
  dst->left = 0; dst->right  = vo->dwidth;
  dst->top  = 0; dst->bottom = vo->dheight;
  src->left = 0; src->right  = src_width;
  src->top  = 0; src->bottom = src_height;
  if (borders) {
    borders->left = 0; borders->top = 0;
  }
  if (aspect_scaling()) {
    aspect(vo, &scaled_width, &scaled_height, A_WINZOOM);
    panscan_calc_windowed(vo);
    scaled_width  += vo->panscan_x;
    scaled_height += vo->panscan_y;
    if (borders) {
      borders->left = (vo->dwidth  - scaled_width ) / 2;
      borders->top  = (vo->dheight - scaled_height) / 2;
    }
    src_dst_split_scaling(src_width, vo->dwidth, scaled_width,
                          &src->left, &src->right, &dst->left, &dst->right);
    src_dst_split_scaling(src_height, vo->dheight, scaled_height,
                          &src->top, &src->bottom, &dst->top, &dst->bottom);
  }
  src->left += crop->left; src->right  += crop->left;
  src->top  += crop->top;  src->bottom += crop->top;
  src->width  = src->right  - src->left;
  src->height = src->bottom - src->top;
  dst->width  = dst->right  - dst->left;
  dst->height = dst->bottom - dst->top;
}

/**
 * Generates a mouse movement message if those are enable and sends it
 * to the "main" MPlayer.
 *
 * \param posx new x position of mouse
 * \param posy new y position of mouse
 */
void vo_mouse_movement(struct vo *vo, int posx, int posy)
{
  char cmd_str[40];
  if (!enable_mouse_movements)
    return;
  snprintf(cmd_str, sizeof(cmd_str), "set_mouse_pos %i %i", posx, posy);
  mp_input_queue_cmd(vo->input_ctx, mp_input_parse_cmd(cmd_str));
}

#if defined(CONFIG_FBDEV) || defined(CONFIG_VESA)
/* Borrowed from vo_fbdev.c
Monitor ranges related functions*/

char *monitor_hfreq_str = NULL;
char *monitor_vfreq_str = NULL;
char *monitor_dotclock_str = NULL;

float range_max(range_t *r)
{
float max = 0;

	for (/* NOTHING */; (r->min != -1 && r->max != -1); r++)
		if (max < r->max) max = r->max;
	return max;
}


int in_range(range_t *r, float f)
{
	for (/* NOTHING */; (r->min != -1 && r->max != -1); r++)
		if (f >= r->min && f <= r->max)
			return 1;
	return 0;
}

range_t *str2range(char *s)
{
	float tmp_min, tmp_max;
	char *endptr = s;	// to start the loop
	range_t *r = NULL;
	int i;

	if (!s)
		return NULL;
	for (i = 0; *endptr; i++) {
		if (*s == ',')
			goto out_err;
		if (!(r = realloc(r, sizeof(*r) * (i + 2)))) {
			mp_msg(MSGT_GLOBAL, MSGL_WARN,"can't realloc 'r'\n");
			return NULL;
		}
		tmp_min = strtod(s, &endptr);
		if (*endptr == 'k' || *endptr == 'K') {
			tmp_min *= 1000.0;
			endptr++;
		} else if (*endptr == 'm' || *endptr == 'M') {
			tmp_min *= 1000000.0;
			endptr++;
		}
		if (*endptr == '-') {
			tmp_max = strtod(endptr + 1, &endptr);
			if (*endptr == 'k' || *endptr == 'K') {
				tmp_max *= 1000.0;
				endptr++;
			} else if (*endptr == 'm' || *endptr == 'M') {
				tmp_max *= 1000000.0;
				endptr++;
			}
			if (*endptr != ',' && *endptr)
				goto out_err;
		} else if (*endptr == ',' || !*endptr) {
			tmp_max = tmp_min;
		} else
			goto out_err;
		r[i].min = tmp_min;
		r[i].max = tmp_max;
		if (r[i].min < 0 || r[i].max < 0)
			goto out_err;
		s = endptr + 1;
	}
	r[i].min = r[i].max = -1;
	return r;
out_err:
	if (r)
		free(r);
	return NULL;
}

/* Borrowed from vo_fbdev.c END */
#endif<|MERGE_RESOLUTION|>--- conflicted
+++ resolved
@@ -447,7 +447,6 @@
 
 int vo_config(struct vo *vo, uint32_t width, uint32_t height,
                      uint32_t d_width, uint32_t d_height, uint32_t flags,
-<<<<<<< HEAD
                      char *title, uint32_t format)
 {
     struct MPOpts *opts = vo->opts;
@@ -461,30 +460,12 @@
         vo->dy = (int)(opts->vo_screenheight - d_height) / 2;
         geometry(&vo->dx, &vo->dy, &d_width, &d_height,
                  opts->vo_screenwidth, opts->vo_screenheight);
+        geometry_xy_changed |= xinerama_screen >= 0;
         vo->dx += xinerama_x;
         vo->dy += xinerama_y;
         vo->dwidth = d_width;
         vo->dheight = d_height;
     }
-=======
-                     char *title, uint32_t format) {
-  panscan_init();
-  aspect_save_orig(width,height);
-  aspect_save_prescale(d_width,d_height);
-
-  if (vo->control(VOCTRL_UPDATE_SCREENINFO, NULL) == VO_TRUE) {
-  aspect(&d_width,&d_height,A_NOZOOM);
-  vo_dx = (int)(vo_screenwidth - d_width) / 2;
-  vo_dy = (int)(vo_screenheight - d_height) / 2;
-  geometry(&vo_dx, &vo_dy, &d_width, &d_height,
-           vo_screenwidth, vo_screenheight);
-  geometry_xy_changed |= xinerama_screen >= 0;
-  vo_dx += xinerama_x;
-  vo_dy += xinerama_y;
-  vo_dwidth = d_width;
-  vo_dheight = d_height;
-  }
->>>>>>> f0e84a0b
 
     int ret = vo->driver->config(vo, width, height, d_width, d_height, flags,
                                  title, format);
