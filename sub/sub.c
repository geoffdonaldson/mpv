--- conflicted
+++ resolved
@@ -315,11 +315,8 @@
 
 void osd_changed_all(struct osd_state *osd)
 {
-<<<<<<< HEAD
-    for (int n = 0; n < MAX_OSD_PARTS; n++) {
-        if (osd->objs[n]->is_sub)
-            vo_osd_changed(n);
-    }
+    for (int n = 0; n < MAX_OSD_PARTS; n++)
+        vo_osd_changed(n);
 }
 
 // Translate position in OSD coordinates to whatever osd_object_get_resolution()
@@ -332,8 +329,4 @@
     osd_object_get_resolution(osd, obj, &nw, &nh);
     *x = *x / obj->vo_res.w * nw;
     *y = *y / obj->vo_res.h * nh;
-=======
-    for (int n = 0; n < MAX_OSD_PARTS; n++)
-        vo_osd_changed(n);
->>>>>>> 3b54dce9
 }