#! /bin/sh
#
# Original version (C) 2000 Pontscho/fresh!mindworkz
#                      pontscho@makacs.poliod.hu
#
# History / Contributors: Check the Subversion log.
#
# Cleanups all over the place (c) 2001 pl
#
#
# This configure script is *not* autoconf-based and has different semantics.
# It attempts to autodetect all settings and options where possible. It is
# possible to override autodetection with the --enable-option/--disable-option
# command line parameters.  --enable-option forces the option on skipping
# autodetection. Yes, this means that compilation may fail and yes, this is not
# how autoconf-based configure scripts behave.
#
# configure generates a series of configuration files:
#  - config.h contains #defines that are used in the C code.
#  - config.mak is included from the Makefiles.
#
# If you want to add a new check for $feature, look at the existing checks
# and try to use helper functions where you can.
#
# Furthermore you need to add the variable _feature to the list of default
# settings and set it to one of yes/no/auto. Also add appropriate
# --enable-feature/--disable-feature command line options.
# The results of the check should be written to config.h and config.mak
# at the end of this script. The variable names used for this should be
# uniform, i.e. if the option is named 'feature':
#
# _feature     : should have a value of yes/no/auto
# def_feature  : '#define ... 1' or '#undef ...' for conditional compilation
# _ld_feature  : '-L/path/dir -lfeature' GCC options
#
#############################################################################

# Prevent locale nonsense from breaking basic text processing utils
export LC_ALL=C

# Store the configure line that was used
configuration="$*"

# Prefer these macros to full length text !
# These macros only return an error code - NO display is done
command_check() {
  echo >> "$TMPLOG"
  echo "$@" >> "$TMPLOG"
  "$@" >> "$TMPLOG" 2>&1
  TMPRES="$?"
  echo >> "$TMPLOG"
  return "$TMPRES"
}

compile_check() {
  source="$1"
  shift
  echo >> "$TMPLOG"
  cat "$source" >> "$TMPLOG"
  echo >> "$TMPLOG"
  echo "$_cc $WARNFLAGS $WARN_CFLAGS $CFLAGS $source $extra_cflags $_ld_static $extra_ldflags $libs_mplayer -o $TMPEXE $@" >> "$TMPLOG"
  rm -f "$TMPEXE"
  $_cc $WARNFLAGS $WARN_CFLAGS $CFLAGS "$source" $extra_cflags $_ld_static $extra_ldflags $libs_mplayer -o "$TMPEXE" "$@" >> "$TMPLOG" 2>&1
  TMPRES="$?"
  echo >> "$TMPLOG"
  echo >> "$TMPLOG"
  return "$TMPRES"
}

cc_check() {
  compile_check $TMPC $@
}

cxx_check() {
  compile_check $TMPCPP $@ -lstdc++
}

cflag_check() {
  cat > $TMPC << EOF
int main(void) { return 0; }
EOF
  compile_check $TMPC $@
}

header_check() {
  cat > $TMPC << EOF
#include <$1>
int main(void) { return 0; }
EOF
  shift
  compile_check $TMPC $@
}

return_check() {
  cat > $TMPC << EOF
#include <$1>
int main(void) { return $2; }
EOF
  shift 2
  compile_check $TMPC $@
}

statement_check() {
  cat > $TMPC << EOF
#include <$1>
int main(void) { $2; return 0; }
EOF
  shift
  shift
  compile_check $TMPC $@
}

define_statement_check() {
  cat > $TMPC << EOF
#define $1
#include <$2>
int main(void) { $3; return 0; }
EOF
  shift 3
  compile_check $TMPC $@
}

return_statement_check() {
  cat > $TMPC << EOF
#include <$1>
int main(void) { $2; return $3; }
EOF
  shift 3
  compile_check $TMPC $@
}

inline_asm_check() {
  cat > $TMPC << EOF
int main(void) { __asm__ volatile ($1); return 0; }
EOF
  shift
  compile_check $TMPC $@
}

# The following checks are special and should only be used with broken and
# non-selfsufficient headers that do not include all of their dependencies.

header_check_broken() {
  cat > $TMPC << EOF
#include <$1>
#include <$2>
int main(void) { return 0; }
EOF
  shift
  shift
  compile_check $TMPC $@
}

statement_check_broken() {
  cat > $TMPC << EOF
#include <$1>
#include <$2>
int main(void) { $3; return 0; }
EOF
  shift 3
  compile_check $TMPC $@
}

pkg_config_add() {
  unset IFS  # shell should not be used for programming
  echo >> "$TMPLOG"
  echo "$_pkg_config --cflags $@" >> "$TMPLOG"
  ctmp=$($_pkg_config --cflags "$@" 2>> "$TMPLOG") || return $?
  echo >> "$TMPLOG"
  echo "$_pkg_config --libs $@" >> "$TMPLOG"
  ltmp=$($_pkg_config --libs "$@" 2>> "$TMPLOG") || return $?
  echo >> "$TMPLOG"
  echo "cflags: $ctmp" >> "$TMPLOG"
  echo "libs: $ltmp" >> "$TMPLOG"
  echo >> "$TMPLOG"
  extra_cflags="$extra_cflags $ctmp"
  libs_mplayer="$libs_mplayer $ltmp"
}

tmp_run() {
  "$TMPEXE" >> "$TMPLOG" 2>&1
}

# Display error message, flushes tempfile, exit
die () {
  echo
  echo "Error: $@" >&2
  echo >&2
  rm -f "$TMPEXE" "$TMPC" "$TMPS" "$TMPCPP"
  echo "Check \"$TMPLOG\" if you do not understand why it failed."
  exit 1
}

# OS test booleans functions
issystem() {
  test "$(echo $system_name | tr A-Z a-z)" = "$(echo $1 | tr A-Z a-z)"
}
cygwin()    { issystem "CYGWIN"; }
darwin()    { issystem "Darwin"; }
dragonfly() { issystem "DragonFly"; }
freebsd()   { issystem "FreeBSD" || issystem "GNU/kFreeBSD"; }
gnu()       { issystem "GNU"; }
linux()     { issystem "Linux"; }
mingw32()   { issystem "MINGW32"; }
morphos()   { issystem "MorphOS"; }
netbsd()    { issystem "NetBSD"; }
openbsd()   { issystem "OpenBSD"; }
win32()     { cygwin || mingw32; }

# arch test boolean functions
x86_32() {
  case "$host_arch" in
    i[3-9]86|k5|k6|k6-2|k6-3|pentium*|athlon*|i586-i686) return 0 ;;
    *) return 1 ;;
  esac
}

x86_64() {
  case "$host_arch" in
    x86_64|amd64) return 0 ;;
    *) return 1 ;;
  esac
}

x86() {
  x86_32 || x86_64
}

ppc() {
  case "$host_arch" in
    ppc|ppc64|powerpc|powerpc64) return 0;;
    *) return 1;;
  esac
}

alpha() {
  case "$host_arch" in
    alpha*) return 0;;
    *) return 1;;
  esac
}

arm() {
  case "$host_arch" in
    arm*) return 0;;
    *) return 1;;
  esac
}

# Use this before starting a check
echocheck() {
  echo "============ Checking for $@ ============" >> "$TMPLOG"
  echo ${_echo_n} "Checking for $@ ... ${_echo_c}"
}

# Use this to echo the results of a check
echores() {
  if test "$res_comment" ; then
    res_comment="($res_comment)"
  fi
  echo "Result is: $@ $res_comment" >> "$TMPLOG"
  echo "##########################################" >> "$TMPLOG"
  echo "" >> "$TMPLOG"
  echo "$@ $res_comment"
  res_comment=""
}
#############################################################################

# Check how echo works in this /bin/sh
case $(echo -n) in
  -n)   _echo_n=        _echo_c='\c'    ;;      # SysV echo
  *)    _echo_n='-n '   _echo_c=        ;;      # BSD echo
esac


show_help(){
cat << EOF
Usage: $0 [OPTIONS]...

Configuration:
  -h, --help             display this help and exit

Installation directories:
  --prefix=DIR           prefix directory for installation [/usr/local]
  --bindir=DIR           directory for installing binaries [PREFIX/bin]
  --datadir=DIR          directory for installing machine independent
                         data files (skins, etc) [PREFIX/share/mpv]
  --mandir=DIR           directory for installing man pages [PREFIX/share/man]
  --confdir=DIR          directory for installing configuration files
                         [PREFIX/etc/mpv]
  --localedir=DIR        directory for gettext locales [PREFIX/share/locale]

Optional features:
  --disable-encoding     disable encoding functionality [enable]
  --disable-lua          disable Lua scripting support [autodetect]
  --enable-termcap       use termcap database for key codes [autodetect]
  --enable-termios       use termios database for key codes [autodetect]
  --disable-iconv        disable iconv for encoding conversion [autodetect]
  --enable-lirc          enable LIRC (remote control) support [autodetect]
  --enable-lircc         enable LIRCCD (LIRC client daemon) input [autodetect]
  --enable-joystick      enable joystick support [disable]
  --disable-vm           disable X video mode extensions [autodetect]
  --disable-xf86keysym   disable support for multimedia keys [autodetect]
  --enable-radio         enable radio interface [disable]
  --enable-radio-capture enable radio capture (through PCI/line-in) [disable]
  --disable-radio-v4l2   disable Video4Linux2 radio interface [autodetect]
  --disable-tv           disable TV interface (TV/DVB grabbers) [enable]
  --disable-tv-v4l2      disable Video4Linux2 TV interface [autodetect]
  --disable-pvr          disable Video4Linux2 MPEG PVR [autodetect]
  --disable-networking   disable networking [enable]
  --enable-winsock2_h    enable winsock2_h [autodetect]
  --enable-smb           enable Samba (SMB) input [autodetect]
  --enable-libquvi       enable libquvi [autodetect]
  --enable-lcms2         enable LCMS2 support [autodetect]
  --disable-vcd          disable VCD support [autodetect]
  --disable-bluray       disable Blu-ray support [autodetect]
  --disable-dvdread      disable libdvdread [autodetect]
  --disable-cddb         disable cddb [autodetect]
  --disable-enca         disable ENCA charset oracle library [autodetect]
  --enable-macosx-bundle enable Mac OS X bundle file locations [autodetect]
  --disable-inet6        disable IPv6 support [autodetect]
  --disable-gethostbyname2  gethostbyname2 part of the C library [autodetect]
  --disable-ftp          disable FTP support [enabled]
  --disable-vstream      disable TiVo vstream client support [autodetect]
  --disable-pthreads     disable Posix threads support [autodetect]
  --disable-libass       disable subtitle rendering with libass [autodetect]
  --disable-libass-osd   disable OSD rendering with libass [autodetect]
  --enable-rpath         enable runtime linker path for extra libs [disabled]
  --disable-libpostproc  disable postprocess filter (vf_pp) [autodetect]
  --disable-libavdevice  enable libavdevice demuxers [autodetect]
  --disable-libavfilter  enable libavfilter [autodetect]
  --disable-vf-lavfi     enable vf_lavfi libavfilter bridge [audodetect]
  --disable-af-lavfi     enable af_lavfi libavfilter bridge [audodetect]

Codecs:
  --enable-mng              enable MNG input support [autodetect]
  --enable-jpeg             enable JPEG input/output support [autodetect]
  --enable-libcdio          enable libcdio support [autodetect]
  --enable-libav            skip Libav autodetection [autodetect]
  --disable-ladspa          disable LADSPA plugin support [autodetect]
  --disable-libbs2b         disable libbs2b audio filter support [autodetect]
  --disable-mpg123          disable libmpg123 MP3 decoding support [autodetect]

Resampler:
  --disable-libavresample   check for libswresample only [autodetect]

Video output:
  --enable-gl              enable OpenGL video output [autodetect]
  --enable-caca            enable CACA  video output [autodetect]
  --enable-direct3d        enable Direct3D video output [autodetect]
  --enable-sdl             enable SDL audio output [disable]
  --enable-sdl2            enable SDL 2.0+ audio and video output [disable]
  --enable-xv              enable Xv video output [autodetect]
  --enable-vdpau           enable VDPAU acceleration [autodetect]
  --enable-vm              enable XF86VidMode support [autodetect]
  --enable-xinerama        enable Xinerama support [autodetect]
  --enable-x11             enable X11 video output [autodetect]
  --enable-wayland         enable Wayland video output [autodetect]
  --disable-xss            disable screensaver support via xss [autodetect]
  --disable-corevideo      disable CoreVideo video output [autodetect]
  --disable-cocoa          disable Cocoa OpenGL backend [autodetect]

Audio output:
  --disable-alsa         disable ALSA audio output [autodetect]
  --disable-ossaudio     disable OSS audio output [autodetect]
  --disable-rsound       disable RSound audio output [autodetect]
  --disable-pulse        disable Pulseaudio audio output [autodetect]
  --disable-portaudio    disable PortAudio audio output [autodetect]
  --disable-jack         disable JACK audio output [autodetect]
  --enable-openal        enable OpenAL audio output [disable]
  --disable-coreaudio    disable CoreAudio audio output [autodetect]
  --disable-dsound       disable DirectSound audio output [autodetect]
  --disable-wasapi0      disable WASAPI (event mode) audio output [autodetect]
  --disable-select       disable using select() on the audio device [enable]

Localization options:
  --enable-gettext       enable gettext() usage [disable]

Miscellaneous options:
  --enable-cross-compile enable cross-compilation [disable]
  --cc=COMPILER          C compiler to build mpv [gcc]
  --pkg-config=PKGCONFIG pkg-config to find some libraries [pkg-config]
  --windres=WINDRES      windres to build mpv [windres]
  --target=PLATFORM      target platform (i386-linux, arm-linux, etc)
  --enable-static        build a statically linked binary
  --with-install=PATH    path to a custom install program
  --disable-manpage      do not build and install manpage [auto]

Advanced options:
  --enable-shm              enable shm [autodetect]
  --disable-debug           compile-in debugging information [enable]
  --disable-optimization    compile without -O2 [enable]

Use these options if autodetection fails:
  --extra-cflags=FLAGS        extra CFLAGS
  --extra-ldflags=FLAGS       extra LDFLAGS
  --extra-libs=FLAGS          extra linker flags
  --extra-libs-mpv=FLAGS      extra linker flags for mpv

This configure script is NOT autoconf-based, even though its output is similar.
It will try to autodetect all configuration options. If you --enable an option
it will be forcefully turned on, skipping autodetection. This can break
compilation, so you need to know what you are doing.
EOF
exit 0
} #show_help()

# GOTCHA: the variables below defines the default behavior for autodetection
# and have - unless stated otherwise - at least 2 states : yes no
# If autodetection is available then the third state is: auto
_install=install
_pkg_config=auto
_windres=auto
_cc=auto
test "$CC" && _cc="$CC"
_debug=-g
_opt=-O2
_cross_compile=no
_prefix="/usr/local"
ffmpeg=auto
_encoding=yes
_disable_avresample=no
_x11=auto
_wayland=auto
_xss=auto
_xv=auto
_vdpau=auto
_direct3d=auto
_sdl=no
_sdl2=no
_dsound=auto
_wasapi0=auto
_mng=auto
_jpeg=auto
_gl=auto
_aa=auto
_caca=auto
_dvb=auto
_iconv=auto
_ossaudio=auto
_rsound=auto
_pulse=auto
_portaudio=auto
_jack=auto
_openal=no
_libcdio=auto
_mpg123=auto
_ladspa=auto
_libbs2b=auto
_vcd=auto
_bluray=auto
_dvdread=auto
_lcms2=auto
_xinerama=auto
_vm=auto
_xf86keysym=auto
_alsa=auto
_select=yes
_radio=no
_radio_capture=no
_radio_v4l2=auto
_tv=yes
_tv_v4l2=auto
_pvr=auto
networking=yes
_winsock2_h=auto
_smb=auto
_libquvi=auto
_joystick=no
_lirc=auto
_lircc=auto
_termcap=auto
_termios=auto
_shm=auto
_gettext=no
_cdda=auto
_cddb=auto
_coreaudio=auto
_corevideo=auto
_cocoa=auto
_macosx_bundle=auto
_enca=auto
_inet6=auto
_gethostbyname2=auto
_ftp=auto
_vstream=auto
_pthreads=auto
_ass=auto
_libass_osd=auto
_rpath=no
lua=auto
libpostproc=auto
libavfilter=auto
vf_lavfi=auto
af_lavfi=auto
libavdevice=auto
_stream_cache=yes
_priority=no
def_dos_paths="#define HAVE_DOS_PATHS 0"
def_priority="#undef CONFIG_PRIORITY"
_build_man=auto
for ac_option do
  case "$ac_option" in
  --help|-help|-h)
    show_help
    ;;
  --prefix=*)
    _prefix=$(echo $ac_option | cut -d '=' -f 2)
    ;;
  --bindir=*)
    _bindir=$(echo $ac_option | cut -d '=' -f 2)
    ;;
  --mandir=*)
    _mandir=$(echo $ac_option | cut -d '=' -f 2)
    ;;
  --confdir=*)
    _confdir=$(echo $ac_option | cut -d '=' -f 2)
    ;;
  --localedir=*)
    _localedir=$(echo $ac_option | cut -d '=' -f 2)
    ;;

  --with-install=*)
    _install=$(echo $ac_option | cut -d '=' -f 2 )
    ;;

  --extra-cflags=*)
    extra_cflags="$extra_cflags $(echo $ac_option | cut -d '=' -f 2-)"
    ;;
  --extra-ldflags=*)
    extra_ldflags="$extra_ldflags $(echo $ac_option | cut -d '=' -f 2-)"
    ;;
  --extra-libs=*)
    extra_libs=$(echo $ac_option | cut -d '=' -f 2)
    ;;
  --extra-libs-mpv=*)
    libs_mplayer=$(echo $ac_option | cut -d '=' -f 2)
    ;;

  --target=*)
    _target=$(echo $ac_option | cut -d '=' -f 2)
    ;;
  --cc=*)
    _cc=$(echo $ac_option | cut -d '=' -f 2)
    ;;
  --pkg-config=*)
    _pkg_config=$(echo $ac_option | cut -d '=' -f 2)
    ;;
  --windres=*)
    _windres=$(echo $ac_option | cut -d '=' -f 2)
    ;;

  --enable-static)
    _ld_static='-static'
    ;;
  --disable-static)
    _ld_static=''
    ;;
  --enable-debug)
    _debug='-g'
    ;;
  --enable-debug=*)
    _debug=$(echo $_echo_n '-g'$_echo_c; echo $ac_option | cut -d '=' -f 2)
    ;;
  --disable-debug)
    _debug=
    ;;
  --enable-optimization)
    _opt='-O2'
    ;;
  --enable-optimization=*)
    _opt=$(echo $_echo_n '-O'$_echo_c; echo $ac_option | cut -d '=' -f 2)
    ;;
  --disable-optimization)
    _opt=
    ;;
  --enable-gettext)                 _gettext=yes                ;;
  --disable-gettext)                _gettext=no                 ;;
  --enable-cross-compile)           _cross_compile=yes          ;;
  --disable-cross-compile)          _cross_compile=no           ;;
  --enable-encoding)    _encoding=yes   ;;
  --disable-encoding)   _encoding=no    ;;
  --enable-wayland)     _wayland=yes    ;;
  --disable-wayland)    _wayland=no     ;;
  --enable-x11)         _x11=yes        ;;
  --disable-x11)        _x11=no         ;;
  --enable-xss)         _xss=yes        ;;
  --disable-xss)        _xss=no         ;;
  --enable-xv)          _xv=yes         ;;
  --disable-xv)         _xv=no          ;;
  --enable-vdpau)       _vdpau=yes      ;;
  --disable-vdpau)      _vdpau=no       ;;
  --enable-direct3d)    _direct3d=yes   ;;
  --disable-direct3d)   _direct3d=no    ;;
  --enable-sdl)         _sdl=yes       ;;
  --disable-sdl)        _sdl=no        ;;
  --enable-sdl2)        _sdl2=yes       ;;
  --disable-sdl2)       _sdl2=no        ;;
  --enable-dsound)      _dsound=yes     ;;
  --disable-dsound)     _dsound=no      ;;
  --enable-waspi0)      _waspi0=yes     ;;
  --disable-waspi0)     _waspi0=no      ;;
  --enable-mng)         _mng=yes        ;;
  --disable-mng)        _mng=no         ;;
  --enable-jpeg)        _jpeg=yes       ;;
  --disable-jpeg)       _jpeg=no        ;;
  --enable-gl)          _gl=yes         ;;
  --disable-gl)         _gl=no          ;;
  --enable-caca)        _caca=yes       ;;
  --disable-caca)       _caca=no        ;;
  --enable-dvb)         _dvb=yes        ;;
  --disable-dvb)        _dvb=no         ;;
  --enable-iconv)       _iconv=yes      ;;
  --disable-iconv)      _iconv=no       ;;
  --enable-ossaudio)    _ossaudio=yes   ;;
  --disable-ossaudio)   _ossaudio=no    ;;
  --enable-rsound)      _rsound=yes     ;;
  --disable-rsound)     _rsound=no      ;;
  --enable-pulse)       _pulse=yes      ;;
  --disable-pulse)      _pulse=no       ;;
  --enable-portaudio)   _portaudio=yes  ;;
  --disable-portaudio)  _portaudio=no   ;;
  --enable-jack)        _jack=yes       ;;
  --disable-jack)       _jack=no        ;;
  --enable-openal)      _openal=auto    ;;
  --disable-openal)     _openal=no      ;;
  --enable-libcdio)     _libcdio=yes    ;;
  --disable-libcdio)    _libcdio=no     ;;
  --enable-mpg123)      _mpg123=yes     ;;
  --disable-mpg123)     _mpg123=no      ;;
  --enable-ladspa)      _ladspa=yes     ;;
  --disable-ladspa)     _ladspa=no      ;;
  --enable-libbs2b)     _libbs2b=yes    ;;
  --disable-libbs2b)    _libbs2b=no     ;;
  --enable-vcd)         _vcd=yes        ;;
  --disable-vcd)        _vcd=no         ;;
  --enable-bluray)      _bluray=yes     ;;
  --disable-bluray)     _bluray=no      ;;
  --enable-dvdread)     _dvdread=yes    ;;
  --disable-dvdread)    _dvdread=no     ;;
  --enable-lcms2)       _lcms2=yes      ;;
  --disable-lcms2)      _lcms2=no       ;;
  --enable-xinerama)    _xinerama=yes   ;;
  --disable-xinerama)   _xinerama=no    ;;
  --enable-vm)          _vm=yes         ;;
  --disable-vm)         _vm=no          ;;
  --enable-xf86keysym)  _xf86keysym=yes ;;
  --disable-xf86keysym) _xf86keysym=no  ;;
  --enable-alsa)        _alsa=yes       ;;
  --disable-alsa)       _alsa=no        ;;
  --enable-tv)          _tv=yes         ;;
  --disable-tv)         _tv=no          ;;
  --enable-tv-v4l2)     _tv_v4l2=yes    ;;
  --disable-tv-v4l2)    _tv_v4l2=no     ;;
  --enable-radio)       _radio=yes      ;;
  --enable-radio-capture)       _radio_capture=yes      ;;
  --disable-radio-capture)      _radio_capture=no       ;;
  --disable-radio)      _radio=no       ;;
  --enable-radio-v4l2)  _radio_v4l2=yes ;;
  --disable-radio-v4l2) _radio_v4l2=no  ;;
  --enable-pvr)         _pvr=yes        ;;
  --disable-pvr)        _pvr=no         ;;
  --enable-networking)     networking=yes    ;;
  --disable-networking)    networking=no     ;;
  --enable-winsock2_h)  _winsock2_h=yes ;;
  --disable-winsock2_h) _winsock2_h=no  ;;
  --enable-smb)         _smb=yes        ;;
  --disable-smb)        _smb=no ;;
  --enable-libquvi)     _libquvi=yes    ;;
  --disable-libquvi)    _libquvi=no     ;;
  --enable-joystick)    _joystick=yes   ;;
  --disable-joystick)   _joystick=no    ;;
  --enable-libav)       ffmpeg=yes      ;;
  --disable-libavresample) _disable_avresample=yes ;;
  --enable-libavresample) _disable_avresample=no   ;;

  --enable-lua)         lua=yes         ;;
  --disable-lua)        lua=no          ;;
  --enable-lirc)        _lirc=yes       ;;
  --disable-lirc)       _lirc=no        ;;
  --enable-lircc)       _lircc=yes      ;;
  --disable-lircc)      _lircc=no       ;;
  --enable-termcap)     _termcap=yes    ;;
  --disable-termcap)    _termcap=no     ;;
  --enable-termios)     _termios=yes    ;;
  --disable-termios)    _termios=no     ;;
  --enable-shm)         _shm=yes        ;;
  --disable-shm)        _shm=no         ;;
  --enable-select)      _select=yes     ;;
  --disable-select)     _select=no      ;;
  --enable-cddb)        _cddb=yes       ;;
  --disable-cddb)       _cddb=no        ;;
  --enable-ftp)         _ftp=yes        ;;
  --disable-ftp)        _ftp=no         ;;
  --enable-vstream)     _vstream=yes    ;;
  --disable-vstream)    _vstream=no     ;;
  --enable-pthreads)    _pthreads=yes   ;;
  --disable-pthreads)   _pthreads=no    ;;
  --enable-libass)      _ass=yes        ;;
  --disable-libass)     _ass=no         ;;
  --enable-libass-osd)  _libass_osd=yes ;;
  --disable-libass-osd) _libass_osd=no  ;;
  --enable-rpath)       _rpath=yes      ;;
  --disable-rpath)      _rpath=no       ;;
  --enable-libpostproc) libpostproc=yes ;;
  --disable-libpostproc) libpostproc=no ;;
  --enable-libavdevice) libavdevice=auto ;;
  --disable-libavdevice) libavdevice=no ;;
  --enable-libavfilter) libavfilter=auto ;;
  --disable-libavfilter) libavfilter=no ;;
  --enable-vf-lavfi)    vf_lavfi=auto ;;
  --disable-vf-lavfi)   vf_lavfi=no ;;
  --enable-af-lavfi)    af_lavfi=auto ;;
  --disable-af-lavfi)   af_lavfi=no ;;

  --enable-enca)        _enca=yes       ;;
  --disable-enca)       _enca=no        ;;

  --enable-inet6)       _inet6=yes      ;;
  --disable-inet6)      _inet6=no       ;;

  --enable-gethostbyname2)      _gethostbyname2=yes     ;;
  --disable-gethostbyname2)     _gethostbyname2=no      ;;

  --enable-coreaudio) _coreaudio=yes ;;
  --disable-coreaudio) _coreaudio=no ;;
  --enable-corevideo) _corevideo=yes ;;
  --disable-corevideo) _corevideo=no ;;
  --enable-cocoa) _cocoa=yes ;;
  --disable-cocoa) _cocoa=no ;;
  --enable-macosx-bundle) _macosx_bundle=yes ;;
  --disable-macosx-bundle) _macosx_bundle=no ;;

  --enable-manpage) _build_man=yes ;;
  --disable-manpage) _build_man=no ;;

  *)
    echo "Unknown parameter: $ac_option" >&2
    exit 1
    ;;

  esac
done

# Atmos: moved this here, to be correct, if --prefix is specified
test -z "$_bindir"  && _bindir="$_prefix/bin"
test -z "$_mandir"  && _mandir="$_prefix/share/man"
test -z "$_confdir" && _confdir="$_prefix/etc/mpv"
test -z "$_localedir"  && _localedir="$_prefix/share/locale"

for tmpdir in "$TMPDIR" "$TEMPDIR" "/tmp" ; do
  test "$tmpdir" && break
done

mplayer_tmpdir="$tmpdir/mpv-configure-$RANDOM-$$"
mkdir $mplayer_tmpdir || die "Unable to create tmpdir."

TMPLOG="config.log"

rm -f "$TMPLOG"
echo Parameters configure was run with: > "$TMPLOG"
if test -n "$CFLAGS" ; then
    echo ${_echo_n} CFLAGS="'$CFLAGS' ${_echo_c}" >> "$TMPLOG"
fi
if test -n "$PKG_CONFIG_PATH" ; then
    echo ${_echo_n} PKG_CONFIG_PATH="'$PKG_CONFIG_PATH' ${_echo_c}" >> "$TMPLOG"
fi
echo ./configure $configuration >> "$TMPLOG"
echo >> "$TMPLOG"


echocheck "cross compilation"
echores $_cross_compile

if test $_cross_compile = yes; then
  tmp_run() {
    return 0
  }
fi

tool_prefix=""

if test $_cross_compile = yes ; then
    # Usually cross-compiler prefixes match with the target triplet
    test -n "$_target" && tool_prefix="$_target"-
fi

test "$_windres" = auto && _windres="$tool_prefix"windres
test "$_pkg_config" = auto && _pkg_config="$tool_prefix"pkg-config

if test "$_cc" = auto ; then
    if test -n "$tool_prefix" ; then
        _cc="$tool_prefix"gcc
    else
        _cc=cc
    fi
fi

# Determine our OS name and CPU architecture
if test -z "$_target" ; then
  # OS name
  system_name=$(uname -s 2>&1)
  case "$system_name" in
  Linux|FreeBSD|NetBSD|OpenBSD|DragonFly|Darwin|GNU|MorphOS)
    ;;
  Haiku)
    system_name=Haiku
    ;;
  GNU/kFreeBSD)
    system_name=FreeBSD
    ;;
  [cC][yY][gG][wW][iI][nN]*)
    system_name=CYGWIN
    ;;
  MINGW32*)
    system_name=MINGW32
    ;;
  *)
    system_name="$system_name-UNKNOWN"
    ;;
  esac


  # host's CPU/instruction set
   host_arch=$(uname -p 2>&1)
   case "$host_arch" in
   i386|sparc|ppc|alpha|arm|mips|vax)
     ;;
   powerpc) # Darwin returns 'powerpc'
     host_arch=ppc
     ;;
   *) # uname -p on Linux returns 'unknown' for the processor type,
      # OpenBSD returns 'Intel Pentium/MMX ("Genuine Intel" 586-class)'

      # Maybe uname -m (machine hardware name) returns something we
      # recognize.

      case "$(uname -m 2>&1)" in
      x86_64|amd64|i[3-9]86*|k5|k6|k6_2|k6_3|k6-2|k6-3|pentium*|athlon*|i586_i686|i586-i686|BePC) host_arch=i386 ;;
      ia64) host_arch=ia64 ;;
      macppc|ppc) host_arch=ppc ;;
      ppc64) host_arch=ppc64 ;;
      alpha) host_arch=alpha ;;
      sparc) host_arch=sparc ;;
      sparc64) host_arch=sparc64 ;;
      parisc*|hppa*|9000*) host_arch=hppa ;;
      arm*|zaurus|cats) host_arch=arm ;;
      sh3|sh4|sh4a) host_arch=sh ;;
      s390) host_arch=s390 ;;
      s390x) host_arch=s390x ;;
      *mips*) host_arch=mips ;;
      vax) host_arch=vax ;;
      xtensa*) host_arch=xtensa ;;
      *) host_arch=UNKNOWN ;;
    esac
    ;;
  esac
else # if test -z "$_target"
  for i in 2 3; do
    system_name=$(echo $_target | cut -d '-' -f $i)
    case "$(echo $system_name | tr A-Z a-z)" in
      linux) system_name=Linux ;;
      freebsd) system_name=FreeBSD ;;
      gnu/kfreebsd) system_name=FreeBSD ;;
      netbsd) system_name=NetBSD ;;
      openbsd) system_name=OpenBSD ;;
      dragonfly) system_name=DragonFly ;;
      morphos) system_name=MorphOS ;;
      mingw32*) system_name=MINGW32 ;;
      *) continue ;;
    esac
    break
  done
  # We need to convert underscores so that values like k6-2 and pentium-mmx can be passed
  host_arch=$(echo $_target | cut -d '-' -f 1)
  if test $(echo $host_arch) != "x86_64" ; then
    host_arch=$(echo $host_arch | tr '_' '-')
  fi
fi

extra_cflags="-I. -D_GNU_SOURCE $extra_cflags"
_timer=timer-linux.c
_getch=getch2.c

if darwin; then
  extra_cflags="-mdynamic-no-pic $extra_cflags"
  _timer=timer-darwin.c
fi

if win32 ; then
  _exesuf=".exe"
  extra_cflags="$extra_cflags -fno-common"
  # -lwinmm is always needed for osdep/timer-win2.c
  libs_mplayer="$libs_mplayer -lwinmm"
  _pe_executable=yes
  _timer=timer-win2.c
  _priority=yes
  def_dos_paths="#define HAVE_DOS_PATHS 1"
  def_priority="#define CONFIG_PRIORITY 1"
fi

if mingw32 ; then
  _getch=getch2-win.c
  extra_cflags="$extra_cflags -D__USE_MINGW_ANSI_STDIO=1"
  # Hack for missing BYTE_ORDER declarations in <sys/types.h>.
  # (For some reason, they are in <sys/param.h>, but we don't bother switching
  # the includes based on whether we're compiling for MinGW.)
  extra_cflags="$extra_cflags -DBYTE_ORDER=1234 -DLITTLE_ENDIAN=1234 -DBIG_ENDIAN=4321"
fi

if cygwin ; then
  extra_cflags="$extra_cflags -mwin32"
fi

_rst2man=rst2man
if [ -f "$(which rst2man.py)" ] ; then
  _rst2man=rst2man.py
fi

echocheck "whether to build manpages with rst2man"
if test "$_build_man" = auto ; then
    _build_man=no
    command_check "$_rst2man" --version && _build_man=yes
else
    _build_man=no
fi
echores "$_build_man"


TMPC="$mplayer_tmpdir/tmp.c"
TMPCPP="$mplayer_tmpdir/tmp.cpp"
TMPEXE="$mplayer_tmpdir/tmp$_exesuf"
TMPH="$mplayer_tmpdir/tmp.h"
TMPS="$mplayer_tmpdir/tmp.S"

# Checking CC version...
# Intel C++ Compilers (no autoselect, use CC=/some/binary ./configure)
if test "$(basename $_cc)" = "icc" || test "$(basename $_cc)" = "ecc"; then
  echocheck "$_cc version"
  cc_vendor=intel
  cc_name=$($_cc -V 2>&1 | head -n 1 | cut -d ',' -f 1)
  cc_version=$($_cc -V 2>&1 | head -n 1 | cut -d ',' -f 2 | cut -d ' ' -f 3)
  _cc_major=$(echo $cc_version | cut -d '.' -f 1)
  _cc_minor=$(echo $cc_version | cut -d '.' -f 2)
  # TODO verify older icc/ecc compatibility
  case $cc_version in
    '')
      cc_version="v. ?.??, bad"
      cc_fail=yes
      ;;
    10.1|11.0|11.1)
      cc_version="$cc_version, ok"
      ;;
    *)
      cc_version="$cc_version, bad"
      cc_fail=yes
      ;;
  esac
  echores "$cc_version"
else
  for _cc in "$_cc" gcc cc ; do
    cc_name_tmp=$($_cc -v 2>&1 | tail -n 1 | cut -d ' ' -f 1)
    if test "$cc_name_tmp" = "gcc"; then
      cc_name=$cc_name_tmp
      echocheck "$_cc version"
      cc_vendor=gnu
      cc_version=$($_cc -dumpversion 2>&1)
      case $cc_version in
        2.96*)
          cc_fail=yes
          ;;
        *)
          _cc_major=$(echo $cc_version | cut -d '.' -f 1)
          _cc_minor=$(echo $cc_version | cut -d '.' -f 2)
          _cc_mini=$(echo $cc_version | cut -d '.' -f 3)
          ;;
      esac
      echores "$cc_version"
      break
    fi
    if $_cc -v 2>&1 | grep -q "clang"; then
      echocheck "$_cc version"
      cc_vendor=clang
      cc_version=$($_cc -dumpversion 2>&1)
      res_comment="experimental support only"
      echores "clang $cc_version"
      break
    fi
    cc_name_tmp=$($_cc -V 2>&1 | head -n 1 | cut -d ' ' -f 2,3)
  done
fi # icc
test "$cc_fail" = yes && die "unsupported compiler version"

echocheck "working compiler"
cflag_check "" || die "Compiler is not functioning correctly. Check your installation and custom CFLAGS $CFLAGS ."
echo "yes"

echocheck "perl"
command_check perl -Mv5.8 -e';' || die "Perl is not functioning correctly or is ancient. Install the latest perl available."
echo yes

if test -z "$_target" && x86 ; then
  cat > $TMPC << EOF
int main(void) {
    int test[(int)sizeof(char *)-7];
    return 0;
}
EOF
  cc_check && host_arch=x86_64 || host_arch=i386
fi

echo "Detected operating system: $system_name"
echo "Detected host architecture: $host_arch"

# ---

# now that we know what compiler should be used for compilation, try to find
# out which assembler is used by the $_cc compiler
if test "$_as" = auto ; then
  _as=$($_cc -print-prog-name=as)
  test -z "$_as" && _as=as
fi

def_fast_64bit='#define HAVE_FAST_64BIT 0'
arch_all='X86 IA64 SPARC ARM AVR32 SH4 PPC ALPHA MIPS PA_RISC S390 S390X VAX BFIN XTENSA TOMI GENERIC'
subarch_all='X86_32 X86_64 PPC64'
case "$host_arch" in
  i[3-9]86|x86|x86pc|k5|k6|k6-2|k6-3|pentium*|athlon*|i586-i686)
    arch='x86'
    subarch='x86_32'
    iproc=486
    proc=i486
    ;;

  ia64)
    arch='ia64'
    def_fast_64bit='#define HAVE_FAST_64BIT 1'
    iproc='ia64'
    ;;

  x86_64|amd64)
    arch='x86'
    subarch='x86_64'
    def_fast_64bit='#define HAVE_FAST_64BIT 1'
    iproc='x86_64'
    ;;

  sparc|sparc64)
    arch='sparc'
    iproc='sparc'
    ;;

  arm*)
    arch='arm'
    iproc='arm'
    ;;

  avr32)
    arch='avr32'
    iproc='avr32'
    ;;

  sh|sh4)
    arch='sh4'
    iproc='sh4'
    ;;

  ppc|ppc64|powerpc|powerpc64)
    arch='ppc'
    iproc='ppc'
    ;;

  alpha*)
    arch='alpha'
    iproc='alpha'
    ;;

  mips*)
    arch='mips'
    iproc='mips'
    ;;

  hppa)
    arch='pa_risc'
    iproc='PA-RISC'
    ;;

  s390)
    arch='s390'
    iproc='390'
    ;;

  s390x)
    arch='s390x'
    iproc='390x'
    ;;

  vax)
    arch='vax'
    iproc='vax'
    ;;

  xtensa)
    arch='xtensa'
    iproc='xtensa'
    ;;

  generic)
    arch='generic'
    ;;

  *)
    echo "The architecture of your CPU ($host_arch) is not supported by this configure script"
    echo "It seems nobody has ported mpv to your OS or CPU type yet."
    die "unsupported architecture $host_arch"
    ;;
esac # case "$host_arch" in

echocheck "assembler support of -pipe option"
# -I. helps to detect compilers that just misunderstand -pipe like Sun C
cflag_check -pipe -I. && _pipe="-pipe" && echores "yes" || echores "no"

# Checking for CFLAGS
if test -z "$CFLAGS" ; then
  if test "$cc_vendor" = "intel" ; then
    CFLAGS="$_opt $_debug $_pipe"
    WARNFLAGS="-wd167 -wd556 -wd144"
  elif test "$cc_vendor" = "clang"; then
    CFLAGS="$_opt $_debug $_pipe"
    WARNFLAGS="-Wall -Wno-switch -Wno-logical-op-parentheses -Wpointer-arith -Wundef -Wno-pointer-sign -Wmissing-prototypes"
    ERRORFLAGS="-Werror=implicit-function-declaration"
  elif test "$cc_vendor" != "gnu" ; then
    CFLAGS="$_opt $_debug $_pipe"
  else
    CFLAGS="$_opt $_debug $_pipe"
    WARNFLAGS="-Wall -Wno-switch -Wno-parentheses -Wpointer-arith -Wredundant-decls"
    ERRORFLAGS="-Werror-implicit-function-declaration"
    extra_ldflags="$extra_ldflags"
  fi
else
  warn_cflags=yes
fi

if test "$cc_vendor" = "gnu" ; then
  cflag_check -Wundef && WARNFLAGS="-Wundef $WARNFLAGS"
  # -std=gnu99 is not a warning flag but is placed in WARN_CFLAGS because
  # that's the only variable specific to C now, and this option is not valid
  # for C++.
  cflag_check -std=gnu99 && WARN_CFLAGS="-std=gnu99 $WARN_CFLAGS"
  cflag_check -Wno-pointer-sign && WARN_CFLAGS="-Wno-pointer-sign $WARN_CFLAGS"
  cflag_check -Wdisabled-optimization && WARN_CFLAGS="-Wdisabled-optimization $WARN_CFLAGS"
  cflag_check -Wmissing-prototypes && WARN_CFLAGS="-Wmissing-prototypes $WARN_CFLAGS"
  cflag_check -Wstrict-prototypes && WARN_CFLAGS="-Wstrict-prototypes $WARN_CFLAGS"
else
  CFLAGS="-D_ISOC99_SOURCE -D_BSD_SOURCE $CFLAGS"
fi

cflag_check -MD -MP && DEPFLAGS="-MD -MP"


if test -n "$LDFLAGS" ; then
  extra_ldflags="$extra_ldflags $LDFLAGS"
  warn_cflags=yes
elif test "$cc_vendor" = "intel" ; then
  extra_ldflags="$extra_ldflags -i-static"
fi
if test -n "$CPPFLAGS" ; then
  extra_cflags="$extra_cflags $CPPFLAGS"
  warn_cflags=yes
fi


echocheck "PIC"
pic=no
cat > $TMPC << EOF
int main(void) {
#if !(defined(__PIC__) || defined(__pic__) || defined(PIC))
#error PIC not enabled
#endif
    return 0;
}
EOF
cc_check && pic=yes && extra_cflags="$extra_cflags -DPIC"
echores $pic


if x86 ; then

echocheck "ebx availability"
ebx_available=no
def_ebx_available='#define HAVE_EBX_AVAILABLE 0'
cat > $TMPC << EOF
int main(void) {
    int x;
    __asm__ volatile(
        "xor %0, %0"
        :"=b"(x)
        // just adding ebx to clobber list seems unreliable with some
        // compilers, e.g. Haiku's gcc 2.95
    );
    // and the above check does not work for OSX 64 bit...
    __asm__ volatile("":::"%ebx");
    return 0;
}
EOF
cc_check && ebx_available=yes && def_ebx_available='#define HAVE_EBX_AVAILABLE 1'
echores $ebx_available

fi #if x86

######################
# MAIN TESTS GO HERE #
######################


echocheck "-lm"
if cflag_check -lm ; then
  _ld_lm="-lm"
  echores "yes"
else
  _ld_lm=""
  echores "no"
fi


echocheck "gettext support"
if test "$_gettext" = yes; then
  def_gettext="#define CONFIG_GETTEXT 1"
else
  def_gettext="#undef CONFIG_GETTEXT"
fi
echores "$_gettext"


echocheck "nanosleep"
_nanosleep=no
statement_check time.h 'nanosleep(0, 0)' && _nanosleep=yes
if test "$_nanosleep" = yes ; then
  def_nanosleep='#define HAVE_NANOSLEEP 1'
else
  def_nanosleep='#undef HAVE_NANOSLEEP'
fi
echores "$_nanosleep"


echocheck "socklib"
# for Solaris (socket stuff is in -lsocket, gethostbyname and friends in -lnsl):
cat > $TMPC << EOF
#include <netdb.h>
#include <sys/socket.h>
int main(void) { gethostbyname(0); socket(AF_INET, SOCK_STREAM, 0); return 0; }
EOF
_socklib=no
for _ld_tmp in "" "-lsocket -lbind" "-lsocket -ldnet" "-lsocket -lnsl" "-lnsl" "-lsocket" ; do
  cc_check $_ld_tmp && _ld_sock="$_ld_tmp" && _socklib=yes && break
done
test $_socklib = yes && test $_winsock2_h = auto && _winsock2_h=no
if test $_winsock2_h = auto ; then
  _winsock2_h=no
  statement_check winsock2.h 'gethostbyname(0)' -lws2_32 && _ld_sock="-lws2_32" && _winsock2_h=yes
fi
test "$_ld_sock" && res_comment="using $_ld_sock"
echores "$_socklib"


if test $_winsock2_h = yes ; then
  _ld_sock="-lws2_32"
  def_winsock2_h='#define HAVE_WINSOCK2_H 1'
else
  def_winsock2_h='#define HAVE_WINSOCK2_H 0'
fi


echocheck "inet_pton()"
def_inet_pton='#define HAVE_INET_PTON 0'
inet_pton=no
for _ld_tmp in "$_ld_sock" "$_ld_sock -lresolv" ; do
  statement_check arpa/inet.h 'inet_pton(0, 0, 0)' $_ld_tmp && inet_pton=yes && break
done
if test $inet_pton = yes ; then
  test "$_ld_tmp" && res_comment="using $_ld_tmp"
  def_inet_pton='#define HAVE_INET_PTON 1'
fi
echores "$inet_pton"


echocheck "inet_aton()"
def_inet_aton='#define HAVE_INET_ATON 0'
inet_aton=no
for _ld_tmp in "$_ld_sock" "$_ld_sock -lresolv" ; do
  statement_check arpa/inet.h 'inet_aton(0, 0)' $_ld_tmp && inet_aton=yes && break
done
if test $inet_aton = yes ; then
  test "$_ld_tmp" && res_comment="using $_ld_tmp"
  def_inet_aton='#define HAVE_INET_ATON 1'
fi
echores "$inet_aton"


echocheck "socklen_t"
_socklen_t=no
for header in "sys/socket.h" "ws2tcpip.h" "sys/types.h" ; do
  statement_check $header 'socklen_t v = 0' && _socklen_t=yes && break
done
if test "$_socklen_t" = yes ; then
  def_socklen_t='#define HAVE_SOCKLEN_T 1'
else
  def_socklen_t='#define HAVE_SOCKLEN_T 0'
fi
echores "$_socklen_t"


echocheck "closesocket()"
_closesocket=no
statement_check winsock2.h 'closesocket(~0)' $_ld_sock && _closesocket=yes
if test "$_closesocket" = yes ; then
  def_closesocket='#define HAVE_CLOSESOCKET 1'
else
  def_closesocket='#define HAVE_CLOSESOCKET 0'
fi
echores "$_closesocket"


echocheck "networking"
test $_winsock2_h = no && test $inet_pton = no &&
  test $inet_aton = no && networking=no
if test "$networking" = yes ; then
  def_network='#define CONFIG_NETWORK 1'
  def_networking='#define CONFIG_NETWORKING 1'
  libs_mplayer="$libs_mplayer $_ld_sock"
  inputmodules="networking $inputmodules"
else
  noinputmodules="networking $noinputmodules"
  def_network='#define CONFIG_NETWORK 0'
  def_networking='#undef CONFIG_NETWORKING'
fi
echores "$networking"


echocheck "inet6"
if test "$_inet6" = auto ; then
  cat > $TMPC << EOF
#include <sys/types.h>
#if !defined(_WIN32)
#include <sys/socket.h>
#include <netinet/in.h>
#else
#include <ws2tcpip.h>
#endif
int main(void) { struct sockaddr_in6 six; socket(AF_INET6, SOCK_STREAM, AF_INET6); return 0; }
EOF
  _inet6=no
  if cc_check $_ld_sock ; then
    _inet6=yes
  fi
fi
if test "$_inet6" = yes ; then
  def_inet6='#define HAVE_AF_INET6 1'
else
  def_inet6='#undef HAVE_AF_INET6'
fi
echores "$_inet6"


echocheck "gethostbyname2"
if test "$_gethostbyname2" = auto ; then
cat > $TMPC << EOF
#include <sys/types.h>
#include <sys/socket.h>
#include <netdb.h>
int main(void) { gethostbyname2("", AF_INET); return 0; }
EOF
  _gethostbyname2=no
  if cc_check ; then
    _gethostbyname2=yes
  fi
fi
if test "$_gethostbyname2" = yes ; then
  def_gethostbyname2='#define HAVE_GETHOSTBYNAME2 1'
else
  def_gethostbyname2='#undef HAVE_GETHOSTBYNAME2'
fi
echores "$_gethostbyname2"


echocheck "mman.h"
_mman=no
statement_check sys/mman.h 'mmap(0, 0, 0, 0, 0, 0)' && _mman=yes
if test "$_mman" = yes ; then
  def_mman_h='#define HAVE_SYS_MMAN_H 1'
else
  def_mman_h='#undef HAVE_SYS_MMAN_H'
fi
echores "$_mman"

_mman_has_map_failed=no
statement_check sys/mman.h 'void *p = MAP_FAILED' && _mman_has_map_failed=yes
if test "$_mman_has_map_failed" = yes ; then
  def_mman_has_map_failed=''
else
  def_mman_has_map_failed='#define MAP_FAILED ((void *) -1)'
fi

echocheck "dynamic loader"
_dl=no
for _ld_tmp in "" "-ldl"; do
  statement_check dlfcn.h 'dlopen("", 0)' $_ld_tmp && _ld_dl="$_ld_tmp" && _dl=yes && break
done
if test "$_dl" = yes ; then
  def_dl='#define HAVE_LIBDL 1'
else
  def_dl='#undef HAVE_LIBDL'
fi
echores "$_dl"


def_threads='#define HAVE_THREADS 0'

echocheck "pthread"
if linux ; then
  THREAD_CFLAGS=-D_REENTRANT
elif freebsd || netbsd || openbsd ; then
  THREAD_CFLAGS=-D_THREAD_SAFE
fi
if test "$_pthreads" = auto ; then
cat > $TMPC << EOF
#include <pthread.h>
static void *func(void *arg) { return arg; }
int main(void) {
 pthread_t tid;
#ifdef PTW32_STATIC_LIB
 pthread_win32_process_attach_np();
 pthread_win32_thread_attach_np();
#endif
 return pthread_create (&tid, 0, func, 0) != 0;
}
EOF
_pthreads=no
for _ld_tmp in "-lpthreadGC2" "" "-lpthread" "-pthread" ; do
# for crosscompilation, we cannot execute the program, be happy if we can link statically
cc_check $THREAD_CFLAGS $_ld_tmp && (tmp_run || test "$_ld_static") && _ld_pthread="$_ld_tmp" && _pthreads=yes && break
done
if test "$_pthreads" = no && mingw32 ; then
_ld_tmp="-lpthreadGC2 -lws2_32"
cc_check $_ld_tmp -DPTW32_STATIC_LIB && (tmp_run || test "$_ld_static") && _ld_pthread="$_ld_tmp" && _pthreads=yes && CFLAGS="$CFLAGS -DPTW32_STATIC_LIB"
fi
fi
if test "$_pthreads" = yes ; then
  test "$_ld_pthread" && res_comment="using $_ld_pthread"
  def_pthreads='#define HAVE_PTHREADS 1'
  def_threads='#define HAVE_THREADS 1'
  extra_cflags="$extra_cflags $THREAD_CFLAGS"
else
  res_comment="v4l2 disabled"
  def_pthreads='#undef HAVE_PTHREADS'
  _tv_v4l2=no
fi
echores "$_pthreads"

echocheck "stream cache"
_stream_cache="$_pthreads"
if test "$_stream_cache" = yes ; then
  def_stream_cache='#define CONFIG_STREAM_CACHE'
else
  def_stream_cache='#undef CONFIG_STREAM_CACHE'
fi
echores "$_stream_cache"

echocheck "rpath"
if test "$_rpath" = yes ; then
  for I in $(echo $extra_ldflags | sed 's/-L//g') ; do
    tmp="$tmp $(echo $I | sed 's/.*/ -L& -Wl,-R&/')"
  done
extra_ldflags=$tmp
fi
echores "$_rpath"

echocheck "iconv"
if test "$_iconv" = auto ; then
  cat > $TMPC << EOF
#include <stdio.h>
#include <unistd.h>
#include <iconv.h>
#define INBUFSIZE 1024
#define OUTBUFSIZE 4096

char inbuffer[INBUFSIZE];
char outbuffer[OUTBUFSIZE];

int main(void) {
  size_t numread;
  iconv_t icdsc;
  char *tocode="UTF-8";
  char *fromcode="cp1250";
  if ((icdsc = iconv_open(tocode, fromcode)) != (iconv_t)(-1)) {
    while ((numread = read(0, inbuffer, INBUFSIZE))) {
      char *iptr=inbuffer;
      char *optr=outbuffer;
      size_t inleft=numread;
      size_t outleft=OUTBUFSIZE;
      if (iconv(icdsc, &iptr, &inleft, &optr, &outleft)
          != (size_t)(-1)) {
        write(1, outbuffer, OUTBUFSIZE - outleft);
      }
    }
    if (iconv_close(icdsc) == -1)
      ;
  }
  return 0;
}
EOF
  _iconv=no
  for _ld_tmp in "" "-liconv" "-liconv $_ld_dl" ; do
    cc_check $_ld_lm $_ld_tmp && libs_mplayer="$libs_mplayer $_ld_tmp" &&
      _iconv=yes && break
  done
  if test "$_iconv" != yes ; then
    die "Unable to find iconv which should be part of standard compilation environment. Aborting. If you really mean to compile without iconv support use --disable-iconv."
  fi
fi
if test "$_iconv" = yes ; then
  def_iconv='#define CONFIG_ICONV 1'
else
  def_iconv='#undef CONFIG_ICONV'
fi
echores "$_iconv"


echocheck "soundcard.h"
_soundcard_h=no
def_soundcard_h='#undef HAVE_SOUNDCARD_H'
def_sys_soundcard_h='#undef HAVE_SYS_SOUNDCARD_H'
for _soundcard_header in "sys/soundcard.h" "soundcard.h"; do
  header_check $_soundcard_header && _soundcard_h=yes &&
    res_comment="$_soundcard_header" && break
done

if test "$_soundcard_h" = yes ; then
  if test $_soundcard_header = "sys/soundcard.h"; then
    def_sys_soundcard_h='#define HAVE_SYS_SOUNDCARD_H 1'
  else
    def_soundcard_h='#define HAVE_SOUNDCARD_H 1'
  fi
fi
echores "$_soundcard_h"


echocheck "sys/videoio.h"
sys_videoio_h=no
def_sys_videoio_h='#undef HAVE_SYS_VIDEOIO_H'
header_check sys/videoio.h && sys_videoio_h=yes &&
    def_sys_videoio_h='#define HAVE_SYS_VIDEOIO_H 1'
echores "$sys_videoio_h"


echocheck "termcap"
if test "$_termcap" = auto ; then
  _termcap=no
  for _ld_tmp in "-lncurses" "-ltinfo" "-ltermcap"; do
    statement_check term.h 'tgetent(0, 0)' $_ld_tmp &&
      libs_mplayer="$libs_mplayer $_ld_tmp" && _termcap=yes && break
  done
fi
if test "$_termcap" = yes ; then
  def_termcap='#define HAVE_TERMCAP 1'
  test $_ld_tmp && res_comment="using $_ld_tmp"
else
  def_termcap='#undef HAVE_TERMCAP'
fi
echores "$_termcap"


echocheck "termios"
def_termios='#undef HAVE_TERMIOS'
def_termios_h='#undef HAVE_TERMIOS_H'
def_termios_sys_h='#undef HAVE_SYS_TERMIOS_H'
if test "$_termios" = auto ; then
  _termios=no
  for _termios_header in "termios.h" "sys/termios.h"; do
  header_check $_termios_header && _termios=yes &&
    res_comment="using $_termios_header" && break
done
fi

if test "$_termios" = yes ; then
  def_termios='#define HAVE_TERMIOS 1'
  if test "$_termios_header" = "termios.h" ; then
    def_termios_h='#define HAVE_TERMIOS_H 1'
  else
    def_termios_sys_h='#define HAVE_SYS_TERMIOS_H 1'
  fi
fi
echores "$_termios"


echocheck "shm"
if test "$_shm" = auto ; then
  _shm=no
  statement_check sys/shm.h 'shmget(0, 0, 0); shmat(0, 0, 0); shmctl(0, 0, 0)' && _shm=yes
fi
if test "$_shm" = yes ; then
  def_shm='#define HAVE_SHM 1'
else
  def_shm='#undef HAVE_SHM'
fi
echores "$_shm"


echocheck "POSIX select()"
cat > $TMPC << EOF
#include <stdio.h>
#include <stdlib.h>
#include <sys/types.h>
#include <string.h>
#include <sys/time.h>
#include <unistd.h>
int main(void) {int nfds = 1; fd_set readfds; struct timeval timeout; select(nfds, &readfds, NULL, NULL, &timeout); return 0; }
EOF
_posix_select=no
def_posix_select='#undef HAVE_POSIX_SELECT'
cc_check && _posix_select=yes &&
    def_posix_select='#define HAVE_POSIX_SELECT 1'
echores "$_posix_select"


echocheck "audio select()"
if test "$_select" = no ; then
  def_select='#undef HAVE_AUDIO_SELECT'
elif test  "$_select" = yes ; then
  def_select='#define HAVE_AUDIO_SELECT 1'
fi
echores "$_select"


echocheck "glob()"
_glob=no
statement_check glob.h 'glob("filename", 0, 0, 0)' && _glob=yes
need_glob=no
if test "$_glob" = yes ; then
  def_glob='#define HAVE_GLOB 1'
else
  def_glob='#undef HAVE_GLOB'
  # HACK! need_glob currently enables compilation of a
  # win32-specific glob()-replacement.
  # Other OS neither need it nor can they use it (mf:// is disabled for them).
  win32 && need_glob=yes
fi
echores "$_glob"


echocheck "setmode()"
_setmode=no
def_setmode='#define HAVE_SETMODE 0'
statement_check io.h 'setmode(0, 0)' && _setmode=yes && def_setmode='#define HAVE_SETMODE 1'
echores "$_setmode"


echocheck "sys/sysinfo.h"
_sys_sysinfo=no
statement_check sys/sysinfo.h 'struct sysinfo s_info; s_info.mem_unit=0; sysinfo(&s_info)' && _sys_sysinfo=yes
if test "$_sys_sysinfo" = yes ; then
  def_sys_sysinfo_h='#define HAVE_SYS_SYSINFO_H 1'
else
  def_sys_sysinfo_h='#undef HAVE_SYS_SYSINFO_H'
fi
echores "$_sys_sysinfo"


if darwin; then

echocheck "Mac OS X Bundle file locations"
def_macosx_bundle='#undef CONFIG_MACOSX_BUNDLE'
test "$_macosx_bundle" = auto
if test "$_macosx_bundle" = yes ; then
  extra_ldflags="$extra_ldflags -headerpad_max_install_names"
  def_macosx_bundle='#define CONFIG_MACOSX_BUNDLE 1'
fi
echores "$_macosx_bundle"

fi #if darwin

echocheck "pkg-config"
if $($_pkg_config --version > /dev/null 2>&1); then
  if test "$_ld_static"; then
    _pkg_config="$_pkg_config --static"
  fi
  echores "yes"
else
  _pkg_config=false
  echores "no"
fi


echocheck "Samba support (libsmbclient)"
if test "$_smb" = yes; then
  libs_mplayer="$libs_mplayer -lsmbclient"
fi
if test "$_smb" = auto; then
  _smb=no
  for _ld_tmp in "-lsmbclient" "-lsmbclient $_ld_dl" "-lsmbclient $_ld_dl -lnsl" "-lsmbclient $_ld_dl -lssl -lnsl" ; do
    statement_check libsmbclient.h 'smbc_opendir("smb://")' $_ld_tmp &&
      libs_mplayer="$libs_mplayer $_ld_tmp" && _smb=yes && break
  done
fi

if test "$_smb" = yes; then
    def_smb="#define CONFIG_LIBSMBCLIENT 1"
    inputmodules="smb $inputmodules"
else
    def_smb="#undef CONFIG_LIBSMBCLIENT"
    noinputmodules="smb $noinputmodules"
fi
echores "$_smb"

echocheck "libquvi support"
if test "$_libquvi" = auto ; then
    _libquvi=no
    if pkg_config_add 'libquvi >= 0.4.1' ; then
        _libquvi=yes
    fi
fi
if test "$_libquvi" = yes; then
    def_libquvi="#define CONFIG_LIBQUVI 1"
else
    def_libquvi="#undef CONFIG_LIBQUVI"
fi
echores "$_libquvi"

#########
# VIDEO #
#########


if darwin; then

echocheck "Cocoa"
if test "$_cocoa" = auto ; then
  cat > $TMPC <<EOF
#include <CoreServices/CoreServices.h>
#include <OpenGL/OpenGL.h>
int main(void) {
  NSApplicationLoad();
}
EOF
  _cocoa=no
  cc_check -framework IOKit -framework Cocoa -framework OpenGL && _cocoa=yes
fi
if test "$_cocoa" = yes ; then
  libs_mplayer="$libs_mplayer -framework IOKit -framework Cocoa -framework OpenGL"
  def_cocoa='#define CONFIG_COCOA 1'
else
  def_cocoa='#undef CONFIG_COCOA'
fi
echores "$_cocoa"

echocheck "CoreVideo"
if test "$_cocoa" = yes && test "$_corevideo" = auto ; then
  cat > $TMPC <<EOF
#include <QuartzCore/CoreVideo.h>
int main(void) { return 0; }
EOF
  _corevideo=no
  cc_check -framework Cocoa -framework QuartzCore -framework OpenGL && _corevideo=yes
fi
if test "$_corevideo" = yes ; then
  vomodules="corevideo $vomodules"
  libs_mplayer="$libs_mplayer -framework QuartzCore"
  def_corevideo='#define CONFIG_COREVIDEO 1'
else
  novomodules="corevideo $novomodules"
  def_corevideo='#undef CONFIG_COREVIDEO'
fi
echores "$_corevideo"

depends_on_application_services(){
  test "$_corevideo" = yes
}

fi #if darwin

echocheck "Wayland"
if test "$_wayland" != no; then
 _wayland="no"
  pkg_config_add "wayland-client >= 1.0.0 wayland-egl >= 9.0.0 wayland-cursor >= 1.0.0 xkbcommon >= 0.3.0" \
  && _wayland="yes"
  res_comment=""
else
  _wayland="no"
  res_comment=""
fi
echores "$_wayland"

echocheck "X11 headers presence"
  _x11_headers="no"
  res_comment="check if the dev(el) packages are installed"
  for I in $(echo $extra_cflags | sed s/-I//g) /usr/include ; do
    if test -f "$I/X11/Xlib.h" ; then
      _x11_headers="yes"
      res_comment=""
      break
    fi
  done
  if test $_cross_compile = no; then
    for I in /usr/X11/include /usr/X11R7/include /usr/local/include /usr/X11R6/include \
             /usr/include/X11R6 /usr/openwin/include ; do
      if test -f "$I/X11/Xlib.h" ; then
        extra_cflags="$extra_cflags -I$I"
        _x11_headers="yes"
        res_comment="using $I"
        break
      fi
    done
  fi
echores "$_x11_headers"


echocheck "X11"
if test "$_x11" = auto && test "$_x11_headers" = yes ; then
  for I in "" -L/usr/X11R7/lib -L/usr/local/lib -L/usr/X11R6/lib -L/usr/lib/X11R6 \
           -L/usr/X11/lib -L/usr/lib32 -L/usr/openwin/lib -L/usr/local/lib64 -L/usr/X11R6/lib64 \
           -L/usr/lib ; do
    if netbsd; then
      _ld_tmp="$I -lXext -lX11 $_ld_pthread -Wl,-R$(echo $I | sed s/^-L//)"
    else
      _ld_tmp="$I -lXext -lX11 $_ld_pthread"
    fi
    statement_check_broken X11/Xutil.h X11/XKBlib.h 'XCreateWindow(0, 0, 0, 0, 0, 0, 0, 0, 0, 0, 0, 0)' $_ld_tmp &&
      _x11=yes
    # Check that there aren't conflicting headers between ApplicationServices
    # and X11. On versions of Mac OSX prior to 10.7 the deprecated QuickDraw API
    # is included by -framework ApplicationServices and clashes with the X11
    # definition of the "Cursor" type.
    if darwin && depends_on_application_services && test "$_x11" = yes ; then
      _x11=no
      header_check_broken ApplicationServices/ApplicationServices.h \
        X11/Xutil.h $_ld_tmp && _x11=yes
    fi
    if test "$_x11" = yes ; then
      libs_mplayer="$libs_mplayer $_ld_tmp"
      break
    fi
  done
fi
if test "$_x11" = yes ; then
  def_x11='#define CONFIG_X11 1'
  vomodules="x11 $vomodules"
else
  _x11=no
  def_x11='#undef CONFIG_X11'
  novomodules="x11 $novomodules"
  res_comment="check if the dev(el) packages are installed"
fi
echores "$_x11"

echocheck "Xss screensaver extensions"
if test "$_xss" = auto ; then
  _xss=no
  statement_check "X11/extensions/scrnsaver.h" 'XScreenSaverSuspend(NULL, True)' -lXss && _xss=yes
fi
if test "$_xss" = yes ; then
  def_xss='#define CONFIG_XSS 1'
  libs_mplayer="$libs_mplayer -lXss"
else
  def_xss='#undef CONFIG_XSS'
fi
echores "$_xss"

echocheck "DPMS"
_xdpms3=no
_xdpms4=no
if test "$_x11" = yes ; then
  cat > $TMPC <<EOF
#include <X11/Xmd.h>
#include <X11/Xlib.h>
#include <X11/Xutil.h>
#include <X11/Xatom.h>
#include <X11/extensions/dpms.h>
int main(void) { DPMSQueryExtension(0, 0, 0); return 0; }
EOF
  cc_check -lXdpms && _xdpms3=yes
  statement_check_broken X11/Xlib.h X11/extensions/dpms.h 'DPMSQueryExtension(0, 0, 0)' -lXext && _xdpms4=yes
fi
if test "$_xdpms4" = yes ; then
  def_xdpms='#define CONFIG_XDPMS 1'
  res_comment="using Xdpms 4"
  echores "yes"
elif test "$_xdpms3" = yes ; then
  def_xdpms='#define CONFIG_XDPMS 1'
  libs_mplayer="$libs_mplayer -lXdpms"
  res_comment="using Xdpms 3"
  echores "yes"
else
  def_xdpms='#undef CONFIG_XDPMS'
  echores "no"
fi


echocheck "Xv"
if test "$_xv" = auto && test "$_x11" = yes ; then
  _xv=no
  statement_check_broken X11/Xlib.h X11/extensions/Xvlib.h 'XvGetPortAttribute(0, 0, 0, 0)' -lXv && _xv=yes
fi

if test "$_xv" = yes ; then
  def_xv='#define CONFIG_XV 1'
  libs_mplayer="$libs_mplayer -lXv"
  vomodules="xv $vomodules"
else
  def_xv='#undef CONFIG_XV'
  novomodules="xv $novomodules"
fi
echores "$_xv"


echocheck "VDPAU"
if test "$_vdpau" = auto && test "$_x11" = yes ; then
  _vdpau=no
  if test "$_dl" = yes ; then
    pkg_config_add 'vdpau >= 0.2' && _vdpau=yes
  fi
fi
if test "$_vdpau" = yes ; then
  def_vdpau='#define CONFIG_VDPAU 1'
  vomodules="vdpau $vomodules"
else
  def_vdpau='#define CONFIG_VDPAU 0'
  novomodules="vdpau $novomodules"
fi
echores "$_vdpau"


echocheck "Xinerama"
if test "$_xinerama" = auto && test "$_x11" = yes ; then
  _xinerama=no
  statement_check X11/extensions/Xinerama.h 'XineramaIsActive(0)' -lXinerama && _xinerama=yes
fi

if test "$_xinerama" = yes ; then
  def_xinerama='#define CONFIG_XINERAMA 1'
  libs_mplayer="$libs_mplayer -lXinerama"
else
  def_xinerama='#undef CONFIG_XINERAMA'
fi
echores "$_xinerama"


# Note: the -lXxf86vm library is the VideoMode extension and though it's not
# needed for DGA, AFAIK every distribution packages together with DGA stuffs
# named 'X extensions' or something similar.
# This check may be useful for future mplayer versions (to change resolution)
# If you run into problems, remove '-lXxf86vm'.
echocheck "Xxf86vm"
if test "$_vm" = auto && test "$_x11" = yes ; then
  _vm=no
  statement_check_broken X11/Xlib.h X11/extensions/xf86vmode.h 'XF86VidModeQueryExtension(0, 0, 0)' -lXxf86vm && _vm=yes
fi
if test "$_vm" = yes ; then
  def_vm='#define CONFIG_XF86VM 1'
  libs_mplayer="$libs_mplayer -lXxf86vm"
else
  def_vm='#undef CONFIG_XF86VM'
fi
echores "$_vm"

# Check for the presence of special keycodes, like audio control buttons
# that XFree86 might have.  Used to be bundled with the xf86vm check, but
# has nothing to do with xf86vm and XFree 3.x has xf86vm but does NOT
# have these new keycodes.
echocheck "XF86keysym"
if test "$_xf86keysym" = auto && test "$_x11" = yes ; then
  _xf86keysym=no
  return_check X11/XF86keysym.h XF86XK_AudioPause && _xf86keysym=yes
fi
if test "$_xf86keysym" = yes ; then
  def_xf86keysym='#define CONFIG_XF86XK 1'
else
  def_xf86keysym='#undef CONFIG_XF86XK'
fi
echores "$_xf86keysym"


echocheck "CACA"
if test "$_caca" = auto ; then
  _caca=no
  pkg_config_add 'caca >= 0.99.beta18' && _caca=yes
fi
if test "$_caca" = yes ; then
  def_caca='#define CONFIG_CACA 1'
  vomodules="caca $vomodules"
else
  def_caca='#undef CONFIG_CACA'
  novomodules="caca $novomodules"
fi
echores "$_caca"


echocheck "DVB"
if test "$_dvb" = auto ; then
  _dvb=no
cat >$TMPC << EOF
#include <poll.h>
#include <sys/ioctl.h>
#include <stdio.h>
#include <time.h>
#include <unistd.h>
#include <linux/dvb/dmx.h>
#include <linux/dvb/frontend.h>
#include <linux/dvb/video.h>
#include <linux/dvb/audio.h>
int main(void) {return 0;}
EOF
  for _inc_tmp in "" "-I/usr/src/DVB/include" ; do
    cc_check $_inc_tmp && _dvb=yes &&
      extra_cflags="$extra_cflags $_inc_tmp" && break
  done
fi
echores "$_dvb"
if test "$_dvb" = yes ; then
  _dvbin=yes
  inputmodules="dvb $inputmodules"
  def_dvb='#define CONFIG_DVB 1'
  def_dvbin='#define CONFIG_DVBIN 1'
else
  _dvbin=no
  noinputmodules="dvb $noinputmodules"
  def_dvb='#undef CONFIG_DVB'
  def_dvbin='#undef CONFIG_DVBIN '
fi


echocheck "MNG support"
if test "$_mng" = auto ; then
  _mng=no
  return_statement_check libmng.h 'const char * p_ver = mng_version_text()' '!p_ver || p_ver[0] == 0' -lmng -lz $_ld_lm && _mng=yes
fi
echores "$_mng"
if test "$_mng" = yes ; then
  def_mng='#define CONFIG_MNG 1'
  libs_mplayer="$libs_mplayer -lmng -lz"
else
  def_mng='#undef CONFIG_MNG'
fi

echocheck "JPEG support"
if test "$_jpeg" = auto ; then
  _jpeg=no
  header_check_broken stdio.h jpeglib.h -ljpeg $_ld_lm && _jpeg=yes
fi
echores "$_jpeg"

if test "$_jpeg" = yes ; then
  def_jpeg='#define CONFIG_JPEG 1'
  libs_mplayer="$libs_mplayer -ljpeg"
else
  def_jpeg='#undef CONFIG_JPEG'
fi


#################
# VIDEO + AUDIO #
#################


# make sure this stays below CoreVideo to avoid issues due to namespace
# conflicts between -lGL and -framework OpenGL
echocheck "OpenGL"
#Note: this test is run even with --enable-gl since we autodetect linker flags
if (test "$_x11" = yes || test "$_wayland" = yes || test "$_cocoa" = yes || win32) && test "$_gl" != no ; then
  cat > $TMPC << EOF
#ifdef GL_WIN32
#include <windows.h>
#elif defined(GL_WAYLAND)
#include <EGL/egl.h>
#else
#include <X11/Xlib.h>
#include <GL/glx.h>
#endif
#include <GL/gl.h>
int main(int argc, char *argv[]) {
#ifdef GL_WIN32
  HDC dc;
  wglCreateContext(dc);
#elif defined(GL_WAYLAND)
  eglCreateContext(NULL, NULL, EGL_NO_CONTEXT, NULL);
#else
  glXCreateContext(NULL, NULL, NULL, True);
#endif
  glFinish();
  return 0;
}
EOF
  _gl=no
  if test "$_x11" = yes ; then
    for _ld_tmp in "" -lGL "-lGL -lXdamage" "-lGL $_ld_pthread" ; do
      if cc_check $_ld_tmp $_ld_lm ; then
        _gl=yes
        _gl_x11=yes
        libs_mplayer="$libs_mplayer $_ld_tmp $_ld_dl"
        break
      fi
    done
  fi
  if test "$_wayland" = yes && cc_check -DGL_WAYLAND -lGL -lEGL ; then
    _gl=yes
    _gl_wayland=yes
    libs_mplayer="$libs_mplayer -lGL -lEGL"
  fi
  if win32 && cc_check -DGL_WIN32 -lopengl32 ; then
    _gl=yes
    _gl_win32=yes
    libs_mplayer="$libs_mplayer -lopengl32 -lgdi32"
  fi
  if test "$_cocoa" = yes ; then
    _gl=yes
    _gl_cocoa=yes
  fi

  cat > $TMPC << EOF
#ifdef __APPLE__
#include <OpenGL/gl.h>
#include <OpenGL/glext.h>
#else
#include <GL/gl.h>
#include <GL/glext.h>
#endif
int main(int argc, char *argv[]) {
  return !GL_INVALID_FRAMEBUFFER_OPERATION;
}
EOF
  if ! cc_check; then
    _gl=no
    _gl_x11=no
    _gl_wayland=no
    _gl_win32=no
    _gl_cocoa=no
    res_comment="missing glext.h, get from http://www.opengl.org/registry/api/glext.h"
  fi
else
  _gl=no
fi
if test "$_gl" = yes ; then
  def_gl='#define CONFIG_GL 1'
  res_comment="backends:"
  if test "$_gl_cocoa" = yes ; then
    def_gl_cocoa='#define CONFIG_GL_COCOA 1'
    res_comment="$res_comment cocoa"
  fi
  if test "$_gl_win32" = yes ; then
    def_gl_win32='#define CONFIG_GL_WIN32 1'
    res_comment="$res_comment win32"
  fi
  if test "$_gl_x11" = yes ; then
    def_gl_x11='#define CONFIG_GL_X11 1'
    res_comment="$res_comment x11"
  fi
  if test "$_gl_wayland" = yes ; then
    def_gl_wayland='#define CONFIG_GL_WAYLAND'
    res_comment="$res_comment wayland"
  fi
  vomodules="opengl $vomodules"
else
  def_gl='#undef CONFIG_GL'
  def_gl_cocoa='#undef CONFIG_GL_COCOA'
  def_gl_win32='#undef CONFIG_GL_WIN32'
  def_gl_x11='#undef CONFIG_GL_X11'
  def_gl_wayland='#undef CONFIG_GL_WAYLAND'
  novomodules="opengl $novomodules"
fi
echores "$_gl"


if win32; then


echocheck "Direct3D"
if test "$_direct3d" = auto ; then
  _direct3d=no
  header_check d3d9.h && _direct3d=yes
fi
if test "$_direct3d" = yes ; then
  def_direct3d='#define CONFIG_DIRECT3D 1'
  vomodules="direct3d $vomodules"
else
  def_direct3d='#undef CONFIG_DIRECT3D'
  novomodules="direct3d $novomodules"
fi
echores "$_direct3d"


echocheck "DirectSound"
if test "$_dsound" = auto ; then
  _dsound=no
  header_check dsound.h && _dsound=yes
fi
if test "$_dsound" = yes ; then
  def_dsound='#define CONFIG_DSOUND 1'
  aomodules="dsound $aomodules"
else
  def_dsound='#undef CONFIG_DSOUND'
  noaomodules="dsound $noaomodules"
fi
echores "$_dsound"

echocheck "WASAPI"
if test "$_wasapi0" = auto ; then
  _wasapi0=no

cat > $TMPC << EOF
#define COBJMACROS 1
#define _WIN32_WINNT 0x600
#include <malloc.h>
#include <stdlib.h>
#include <process.h>
#include <initguid.h>
#include <audioclient.h>
#include <endpointvolume.h>
#include <mmdeviceapi.h>
#include <avrt.h>
    const GUID *check1[] = {
      &IID_IAudioClient,
      &IID_IAudioRenderClient,
      &IID_IAudioClient,
      &IID_IAudioEndpointVolume,
    };
int main(void) {
    return 0;
}
EOF

if cc_check "-lole32 -lavrt"; then
  _wasapi0="yes"
fi

fi
if test "$_wasapi0" = yes ; then
  def_wasapi0='#define CONFIG_WASAPI0 1'
  aomodules="wasap0 $aomodules"
  libs_mplayer="$libs_mplayer -lole32 -lavrt"
else
  def_wasapi0='#undef CONFIG_WASAPI0'
  noaomodules="wasaip0 $noaomodules"
fi
echores "$_wasapi0"

fi #if win32; then


echocheck "SDL 2.0"
if test "$_sdl2" = yes ; then
  pkg_config_add 'sdl2' && _sdl2=yes
fi
if test "$_sdl2" = yes ; then
  _sdl=yes # sdl2 implies sdl
  def_sdl='#define CONFIG_SDL 1'
  def_sdl2='#define CONFIG_SDL2 1'
  vomodules="sdl $vomodules"
  aomodules="sdl $aomodules"
  echores "$_sdl2"
else
  def_sdl2='#undef CONFIG_SDL2'
  echores "$_sdl2"
  echocheck "SDL"
  if test "$_sdl" = yes ; then
    pkg_config_add 'sdl' && _sdl=yes
  fi
  if test "$_sdl" = yes ; then
    def_sdl='#define CONFIG_SDL 1'
    novomodules="sdl $novomodules"
    aomodules="sdl $aomodules"
  else
    def_sdl='#undef CONFIG_SDL'
    novomodules="sdl $novomodules"
    noaomodules="sdl $noaomodules"
  fi
  echores "$_sdl"
fi




#########
# AUDIO #
#########


echocheck "OSS Audio"
if test "$_ossaudio" = auto ; then
  _ossaudio=no
  return_check $_soundcard_header SNDCTL_DSP_SETFRAGMENT && _ossaudio=yes
fi
if test "$_ossaudio" = yes ; then
  def_ossaudio='#define CONFIG_OSS_AUDIO 1'
  aomodules="oss $aomodules"
  cat > $TMPC << EOF
#include <$_soundcard_header>
#ifdef OPEN_SOUND_SYSTEM
int main(void) { return 0; }
#else
#error Not the real thing
#endif
EOF
   _real_ossaudio=no
   cc_check && _real_ossaudio=yes
   if test "$_real_ossaudio" = yes; then
     def_ossaudio_devdsp='#define PATH_DEV_DSP "/dev/dsp"'
     # Check for OSS4 headers (override default headers)
     # Does not apply to systems where OSS4 is native (e.g. FreeBSD)
     if test -f /etc/oss.conf; then
       . /etc/oss.conf
       _ossinc="$OSSLIBDIR/include"
       if test -f "$_ossinc/sys/soundcard.h"; then
         extra_cflags="-I$_ossinc $extra_cflags"
       fi
     fi
   elif netbsd || openbsd ; then
     def_ossaudio_devdsp='#define PATH_DEV_DSP "/dev/sound"'
     libs_mplayer="$libs_mplayer -lossaudio"
   else
     def_ossaudio_devdsp='#define PATH_DEV_DSP "/dev/dsp"'
   fi
  def_ossaudio_devmixer='#define PATH_DEV_MIXER "/dev/mixer"'
else
  def_ossaudio='#undef CONFIG_OSS_AUDIO'
  def_ossaudio_devdsp='#define PATH_DEV_DSP ""'
  def_ossaudio_devmixer='#define PATH_DEV_MIXER ""'
  noaomodules="oss $noaomodules"
fi
echores "$_ossaudio"


echocheck "RSound"
if test "$_rsound" = auto ; then
   _rsound=no
   statement_check rsound.h 'rsd_init(NULL);' -lrsound && _rsound=yes
fi
echores "$_rsound"

if test "$_rsound" = yes ; then
   def_rsound='#define CONFIG_RSOUND 1'
   aomodules="rsound $aomodules"
   libs_mplayer="$libs_mplayer -lrsound"
else
   def_rsound='#undef CONFIG_RSOUND'
   noaomodules="rsound $noaomodules"
fi


echocheck "pulse"
if test "$_pulse" = auto ; then
  _pulse=no
  if pkg_config_add 'libpulse >= 0.9' ; then
      _pulse=yes
  fi
fi
echores "$_pulse"

if test "$_pulse" = yes ; then
  def_pulse='#define CONFIG_PULSE 1'
  aomodules="pulse $aomodules"
else
  def_pulse='#undef CONFIG_PULSE'
  noaomodules="pulse $noaomodules"
fi


echocheck "PortAudio"
if test "$_portaudio" = auto && test "$_pthreads" != yes ; then
    _portaudio=no
    res_comment="pthreads not enabled"
fi
if test "$_portaudio" = auto ; then
  _portaudio=no
  if pkg_config_add 'portaudio-2.0 >= 19' ; then
      _portaudio=yes
  fi
fi
echores "$_portaudio"

if test "$_portaudio" = yes ; then
  def_portaudio='#define CONFIG_PORTAUDIO 1'
  aomodules="portaudio $aomodules"
else
  def_portaudio='#undef CONFIG_PORTAUDIO'
  noaomodules="portaudio $noaomodules"
fi


echocheck "JACK"
if test "$_jack" = auto ; then
  _jack=no
  if pkg_config_add jack ; then
      _jack=yes
  fi
fi

if test "$_jack" = yes ; then
  def_jack='#define CONFIG_JACK 1'
  aomodules="jack $aomodules"
else
  noaomodules="jack $noaomodules"
fi
echores "$_jack"


echocheck "OpenAL"
if test "$_openal" = auto ; then
  _openal=no
  if pkg_config_add 'openal >= 1.13' ; then
      _openal=yes
  fi
fi
echores "$_openal"

if test "$_openal" = yes ; then
  def_openal='#define CONFIG_OPENAL 1'
  aomodules="openal $aomodules"
else
  def_openal='#undef CONFIG_OPENAL'
  noaomodules="openal $noaomodules"
fi


echocheck "ALSA audio"
if test "$_alsa" = auto ; then
    _alsa=no
    if pkg_config_add "alsa >= 1.0.9" ; then
        _alsa=yes
    fi
fi
def_alsa='#undef CONFIG_ALSA'
if test "$_alsa" = yes ; then
    aomodules="alsa $aomodules"
    def_alsa='#define CONFIG_ALSA 1'
else
    noaomodules="alsa $noaomodules"
fi
echores "$_alsa"


if darwin; then
echocheck "CoreAudio"
if test "$_coreaudio" = auto ; then
  cat > $TMPC <<EOF
#include <CoreAudio/CoreAudio.h>
#include <AudioToolbox/AudioToolbox.h>
#include <AudioUnit/AudioUnit.h>
int main(void) { return 0; }
EOF
  _coreaudio=no
  cc_check -framework CoreAudio -framework AudioUnit -framework AudioToolbox && _coreaudio=yes
fi
if test "$_coreaudio" = yes ; then
  libs_mplayer="$libs_mplayer -framework CoreAudio -framework AudioUnit -framework AudioToolbox"
  def_coreaudio='#define CONFIG_COREAUDIO 1'
  aomodules="coreaudio $aomodules"
else
  def_coreaudio='#undef CONFIG_COREAUDIO'
  noaomodules="coreaudio $noaomodules"
fi
echores $_coreaudio
fi #if darwin


# set default CD/DVD devices
if win32 ; then
  default_cdrom_device="D:"
elif darwin ; then
  default_cdrom_device="/dev/disk1"
elif dragonfly ; then
  default_cdrom_device="/dev/cd0"
elif freebsd ; then
  default_cdrom_device="/dev/acd0"
elif openbsd ; then
  default_cdrom_device="/dev/rcd0c"
else
  default_cdrom_device="/dev/cdrom"
fi

if win32 || dragonfly || freebsd || openbsd ; then
  default_dvd_device=$default_cdrom_device
elif darwin ; then
  default_dvd_device="/dev/rdiskN"
else
  default_dvd_device="/dev/dvd"
fi


echocheck "VCD support"
if test "$_vcd" = auto; then
  _vcd=no
  if linux || freebsd || netbsd || openbsd || dragonfly || darwin ; then
    _vcd=yes
  elif mingw32; then
  header_check ntddcdrm.h && _vcd=yes
  fi
fi
if test "$_vcd" = yes; then
  inputmodules="vcd $inputmodules"
  def_vcd='#define CONFIG_VCD 1'
else
  def_vcd='#undef CONFIG_VCD'
  noinputmodules="vcd $noinputmodules"
  res_comment="not supported on this OS"
fi
echores "$_vcd"



echocheck "Blu-ray support"
if test "$_bluray" = auto ; then
  _bluray=no
  pkg_config_add 'libbluray >= 0.2.1' && _bluray=yes
fi
if test "$_bluray" = yes ; then
  def_bluray='#define CONFIG_LIBBLURAY 1'
  inputmodules="bluray $inputmodules"
else
  def_bluray='#undef CONFIG_LIBBLURAY'
  noinputmodules="bluray $noinputmodules"
fi
echores "$_bluray"


echocheck "dvdread"
if test "$_dvdread" = auto ; then
  _dvdread=no
  pkg_config_add 'dvdread >= 4.2.0' && _dvdread=yes
fi
if test "$_dvdread" = yes ; then
  def_dvdread='#define CONFIG_DVDREAD 1'
  inputmodules="dvdread $inputmodules"
else
  def_dvdread='#undef CONFIG_DVDREAD'
  noinputmodules="dvdread $noinputmodules"
fi
echores "$_dvdread"


echocheck "libcdio"
if test "$_libcdio" = auto ; then
    _libcdio=no
    if pkg_config_add 'libcdio_paranoia' ; then
        _libcdio=yes
    fi
fi
if test "$_libcdio" = yes ; then
    _cdda='yes'
    def_cdda='#define CONFIG_CDDA 1'
    test $_cddb = auto && test $networking = yes && _cddb=yes
    inputmodules="cdda $inputmodules"
else
    _libcdio=no
    _cdda='no'
    def_cdda='#undef CONFIG_CDDA'
    noinputmodules="cdda $noinputmodules"
fi
echores "$_libcdio"

if test "$_cddb" = yes ; then
    def_cddb='#define CONFIG_CDDB 1'
    inputmodules="cddb $inputmodules"
else
    _cddb=no
    def_cddb='#undef CONFIG_CDDB'
    noinputmodules="cddb $noinputmodules"
fi


echocheck "SSA/ASS support"
if test "$_ass" = auto ; then
    if pkg_config_add libass ; then
        _ass=yes
        def_ass='#define CONFIG_ASS 1'
    else
        die "Unable to find development files for libass. Aborting. If you really mean to compile without libass support use --disable-libass."
    fi
else
    def_ass='#undef CONFIG_ASS'
fi
echores "$_ass"


echocheck "libass OSD support"
_dummy_osd=yes
if test "$_libass_osd" = auto ; then
    _libass_osd=no
    if test "$_ass" = yes ; then
        _libass_osd=yes
        _dummy_osd=no
    fi
fi
echores "$_libass_osd"


echocheck "ENCA"
if test "$_enca" = auto ; then
    _enca=no
    statement_check enca.h 'enca_get_languages(NULL)' -lenca $_ld_lm && _enca=yes
fi
    if test "$_enca" = yes ; then
        def_enca='#define CONFIG_ENCA 1'
        libs_mplayer="$libs_mplayer -lenca"
    else
        def_enca='#undef CONFIG_ENCA'
    fi
echores "$_enca"


echocheck "zlib"
_zlib=no
statement_check zlib.h 'inflate(0, Z_NO_FLUSH)' -lz && _zlib=yes
if test "$_zlib" = yes ; then
  def_zlib='#define CONFIG_ZLIB 1'
  libs_mplayer="$libs_mplayer -lz"
else
  def_zlib='#define CONFIG_ZLIB 0'
fi
echores "$_zlib"


# Any version of libmpg123 that knows MPG123_RESYNC_LIMIT shall be fine.
# That is, 1.2.0 onwards. Recommened is 1.14 onwards, though.
echocheck "mpg123 support"
def_mpg123='#undef CONFIG_MPG123'
if test "$_mpg123" = auto; then
  _mpg123=no
  pkg_config_add 'libmpg123 >= 1.2.0' && _mpg123=yes
fi
if test "$_mpg123" = yes ; then
  def_mpg123='#define CONFIG_MPG123 1'
  codecmodules="mpg123 $codecmodules"
else
  nocodecmodules="mpg123 $nocodecmodules"
fi
echores "$_mpg123"


echocheck "LADSPA plugin support"
if test "$_ladspa" = auto ; then
  _ladspa=no
  statement_check ladspa.h 'LADSPA_Descriptor ld = {0}' && _ladspa=yes
fi
if test "$_ladspa" = yes; then
  def_ladspa="#define CONFIG_LADSPA 1"
else
  def_ladspa="#undef CONFIG_LADSPA"
fi
echores "$_ladspa"


echocheck "libbs2b audio filter support"
if test "$_libbs2b" = auto ; then
    _libbs2b=no
    if pkg_config_add libbs2b ; then
        _libbs2b=yes
    fi
fi
def_libbs2b="#undef CONFIG_LIBBS2B"
test "$_libbs2b" = yes && def_libbs2b="#define CONFIG_LIBBS2B 1"
echores "$_libbs2b"


echocheck "LCMS2 support"
if test "$_lcms2" = auto ; then
    _lcms2=no
    if pkg_config_add lcms2 ; then
        _lcms2=yes
    fi
fi
if test "$_lcms2" = yes; then
    def_lcms2="#define CONFIG_LCMS2 1"
else
    def_lcms2="#undef CONFIG_LCMS2"
fi
echores "$_lcms2"


all_libav_libs="libavutil > 51.73.0:libavcodec > 54.34.0:libavformat > 54.19.0:libswscale >= 2.0.0"
echocheck "Libav ($all_libav_libs)"
if test "$ffmpeg" = auto ; then
  IFS=":"   # shell should not be used for programming
  if ! pkg_config_add $all_libav_libs ; then
    die "Unable to find development files for some of the required Libav libraries above. Aborting."
  fi
fi
echores "yes"


_resampler=no
_avresample=no
_avresample_has_set_channel_mapping=no

echocheck "libavresample >= 1.0.0"
if test "$_disable_avresample" = no ; then
  if pkg_config_add "libavresample >= 1.0.0" ; then
    _resampler=yes
    _avresample=yes
    def_resampler='#define CONFIG_LIBAVRESAMPLE'
  fi
fi
echores "$_resampler"

if test "$_avresample" = yes ; then
  echocheck "libavresample avresample_set_channel_mapping() API"
  statement_check libavresample/avresample.h 'avresample_set_channel_mapping(NULL, NULL)' && _avresample_has_set_channel_mapping=yes
  echores "$_avresample_has_set_channel_mapping"
fi


if test "$_resampler" = no ; then
  echocheck "libswresample >= 0.17.102"
  if pkg_config_add "libswresample >= 0.17.102" ; then
    _resampler=yes
    def_resampler='#define CONFIG_LIBSWRESAMPLE'
  fi
  echores "$_resampler"
fi


if test "$_resampler" = no ; then
  die "No resampler found. Install libavresample or libswresample (FFmpeg)."
fi

if test "$_avresample_has_set_channel_mapping" = yes ; then
  def_avresample_has_set_channel_mapping='#define HAVE_AVRESAMPLE_SET_CHANNEL_MAPPING 1'
else
  def_avresample_has_set_channel_mapping='#define HAVE_AVRESAMPLE_SET_CHANNEL_MAPPING 0'
fi


echocheck "libavcodec AV_CODEC_PROP_TEXT_SUB API"
_avcodec_has_text_flag_api=no
statement_check libavcodec/avcodec.h 'int x = AV_CODEC_PROP_TEXT_SUB' && _avcodec_has_text_flag_api=yes
if test "$_avcodec_has_text_flag_api" = yes ; then
  def_avcodec_has_text_flag_api='#define HAVE_AV_CODEC_PROP_TEXT_SUB 1'
else
  def_avcodec_has_text_flag_api='#define HAVE_AV_CODEC_PROP_TEXT_SUB 0'
fi
echores "$_avcodec_has_text_flag_api"


echocheck "libavutil QP API"
_avutil_has_qp_api=no
statement_check libavutil/frame.h 'av_frame_get_qp_table(NULL, NULL, NULL)' && _avutil_has_qp_api=yes
if test "$_avutil_has_qp_api" = yes ; then
  def_avutil_has_qp_api='#define HAVE_AVUTIL_QP_API 1'
else
  def_avutil_has_qp_api='#define HAVE_AVUTIL_QP_API 0'
fi
echores "$_avutil_has_qp_api"


echocheck "libavutil ref-counting API"
_avutil_has_refcounting=no
statement_check libavutil/frame.h 'av_frame_unref(NULL)' && _avutil_has_refcounting=yes
if test "$_avutil_has_refcounting" = yes ; then
  def_avutil_has_refcounting='#define HAVE_AVUTIL_REFCOUNTING 1'
else
  def_avutil_has_refcounting='#define HAVE_AVUTIL_REFCOUNTING 0'
fi
echores "$_avutil_has_refcounting"


# libavfilter as it can be used by vf_lavfi is 3.45.101 in FFmpeg, and
# 3.5.0 in Libav. Completely useless version numbers.
echocheck "libavfilter"
if test "$libavfilter" = auto ; then
    libavfilter=no

    cat > $TMPC <<EOF
#include <libavfilter/avfilter.h>
void vf_next_query_format() {}
int main(void) {
    avfilter_register_all();
    vf_next_query_format();
    return 0;
}
EOF
    if cc_check `$_pkg_config libavfilter --cflags --libs` && pkg_config_add "libavfilter" ; then
        libavfilter=yes
    else
        res_comment="not found or broken"
    fi
fi
if test "$libavfilter" = yes ; then
    def_libavfilter='#define CONFIG_LIBAVFILTER 1'
else
    def_libavfilter='#undef CONFIG_LIBAVFILTER'
fi
echores "$libavfilter"


echocheck "using libavfilter through vf_lavfi"
if test "$vf_lavfi" = auto ; then
    vf_lavfi=no
    if test "$libavfilter" = yes ; then
        if test "$_avutil_has_refcounting" = no ; then
            res_comment="libavutil too old"
        else
            vf_lavfi=yes
        fi
    fi
fi
if test "$vf_lavfi" = yes ; then
    def_vf_lavfi='#define CONFIG_VF_LAVFI 1'
else
    def_vf_lavfi='#undef CONFIG_VF_LAVFI'
fi
echores "$vf_lavfi"


echocheck "libavutil av_opt_set_int_list() API"
_avutil_has_opt_set_int_list=no
statement_check libavutil/opt.h 'av_opt_set_int_list(0,0,(int*)0,0,0)' && _avutil_has_opt_set_int_list=yes
echores "$_avutil_has_opt_set_int_list"


echocheck "using libavfilter through af_lavfi"
if test "$af_lavfi" = auto ; then
    af_lavfi=no
    if test "$libavfilter" = yes ; then
        if test "$_avutil_has_opt_set_int_list" = no ; then
            res_comment="libavutil too old"
        else
            af_lavfi=yes
        fi
    fi
fi
if test "$af_lavfi" = yes ; then
    def_af_lavfi='#define CONFIG_AF_LAVFI 1'
else
    def_af_lavfi='#undef CONFIG_AF_LAVFI'
fi
echores "$af_lavfi"


echocheck "libavdevice >= 54.0.0"
if test "$libavdevice" = auto ; then
    libavdevice=no
    # Usually, libavdevice depends on libavfilter
    if test "$libavfilter" = yes && pkg_config_add "libavdevice >= 54.0.0" ; then
        libavdevice=yes
    fi
fi
if test "$libavdevice" = yes ; then
    def_libavdevice='#define CONFIG_LIBAVDEVICE 1'
else
    def_libavdevice='#undef CONFIG_LIBAVDEVICE'
fi
echores "$libavdevice"


echocheck "libpostproc >= 52.0.0"
if test "$libpostproc" = auto ; then
    libpostproc=no
    if pkg_config_add "libpostproc >= 52.0.0" ; then
        libpostproc=yes
    fi
fi
if test "$libpostproc" = yes ; then
    def_libpostproc='#define CONFIG_LIBPOSTPROC 1'
else
    def_libpostproc='#undef CONFIG_LIBPOSTPROC'
fi
echores "$libpostproc"


echocheck "TV interface"
if test "$_tv" = yes ; then
  def_tv='#define CONFIG_TV 1'
  inputmodules="tv $inputmodules"
else
  noinputmodules="tv $noinputmodules"
  def_tv='#undef CONFIG_TV'
fi
echores "$_tv"


echocheck "Video 4 Linux 2 TV interface"
if test "$_tv_v4l2" = auto ; then
  _tv_v4l2=no
  if test "$_tv" = yes && linux ; then
    header_check_broken sys/time.h linux/videodev2.h && _tv_v4l2=yes
  elif test "$_tv" = yes && test "$sys_videoio_h" = "yes" ; then
    _tv_v4l2=yes
  fi
fi
if test "$_tv_v4l2" = yes ; then
  _audio_input=yes
  def_tv_v4l2='#define CONFIG_TV_V4L2 1'
  inputmodules="tv-v4l2 $inputmodules"
else
  noinputmodules="tv-v4l2 $noinputmodules"
  def_tv_v4l2='#undef CONFIG_TV_V4L2'
fi
echores "$_tv_v4l2"


echocheck "Radio interface"
if test "$_radio" = yes ; then
  def_radio='#define CONFIG_RADIO 1'
  inputmodules="radio $inputmodules"
  if test "$_alsa" != yes -a "$_ossaudio" != yes ; then
    _radio_capture=no
  fi
  if test "$_radio_capture" = yes ; then
    _audio_input=yes
    def_radio_capture="#define CONFIG_RADIO_CAPTURE 1"
  else
    def_radio_capture="#undef CONFIG_RADIO_CAPTURE"
  fi
else
  noinputmodules="radio $noinputmodules"
  def_radio='#undef CONFIG_RADIO'
  def_radio_capture="#undef CONFIG_RADIO_CAPTURE"
  _radio_capture=no
fi
echores "$_radio"
echocheck "Capture for Radio interface"
echores "$_radio_capture"

echocheck "Video 4 Linux 2 Radio interface"
if test "$_radio_v4l2" = auto ; then
  _radio_v4l2=no
  if test "$_radio" = yes && linux ; then
    header_check linux/videodev2.h && _radio_v4l2=yes
  fi
fi
if test "$_radio_v4l2" = yes ; then
  def_radio_v4l2='#define CONFIG_RADIO_V4L2 1'
else
  def_radio_v4l2='#undef CONFIG_RADIO_V4L2'
fi
echores "$_radio_v4l2"


if test "$_radio_v4l2" = no && test "$_radio" = yes ; then
    die "Radio driver requires V4L2!"
fi

echocheck "Video 4 Linux 2 MPEG PVR interface"
if test "$_pvr" = auto ; then
 _pvr=no
 if test "$_tv_v4l2" = yes && linux ; then
  cat > $TMPC <<EOF
#include <sys/time.h>
#include <linux/videodev2.h>
int main(void) { struct v4l2_ext_controls ext; return ext.controls->value; }
EOF
  cc_check && _pvr=yes
 fi
fi
if test "$_pvr" = yes ; then
  def_pvr='#define CONFIG_PVR 1'
  inputmodules="pvr $inputmodules"
else
  noinputmodules="pvr $noinputmodules"
  def_pvr='#undef CONFIG_PVR'
fi
echores "$_pvr"


echocheck "ftp"
if test "$_ftp" = "auto" ; then
test "$networking" = "yes" && _ftp=yes
fi
if test "$_ftp" = yes ; then
  def_ftp='#define CONFIG_FTP 1'
  inputmodules="ftp $inputmodules"
else
  noinputmodules="ftp $noinputmodules"
  def_ftp='#undef CONFIG_FTP'
fi
echores "$_ftp"

echocheck "vstream client"
if test "$_vstream" = auto ; then
  _vstream=no
  cat > $TMPC <<EOF
#include <vstream-client.h>
void vstream_error(const char *format, ... ) {}
int main(void) { vstream_start(); return 0; }
EOF
  cc_check -lvstream-client && _vstream=yes
fi
if test "$_vstream" = yes ; then
  def_vstream='#define CONFIG_VSTREAM 1'
  inputmodules="vstream $inputmodules"
  libs_mplayer="$libs_mplayer -lvstream-client"
else
  noinputmodules="vstream $noinputmodules"
  def_vstream='#undef CONFIG_VSTREAM'
fi
echores "$_vstream"


# Note: Lua has no official .pc file, so there are different OS-specific ones.
# Also, we support luajit, which is compatible to 5.1.
echocheck "Lua >= 5.1.0"
if test "$lua" = auto && pkg_config_add "luajit >= 2.0.0" ; then
  lua=yes
  res_comment="luajit"
fi
if test "$lua" = auto && pkg_config_add "lua5.1 >= 5.1.0" ; then # debian
  lua=yes
fi
<<<<<<< HEAD
if test "$lua" = auto && pkg_config_add "lua >= 5.1.0 lua < 5.2.0" ; then
=======
if test "$lua" = auto && pkg_config_add "lua5.2 >= 5.2.0" ; then # debian
  lua=yes
fi
if test "$lua" = auto && pkg_config_add "lua >= 5.1.0" ; then
>>>>>>> c01a5f72
  lua=yes
fi
if test "$lua" = auto ; then
  lua=no
fi
if test "$lua" = yes ; then
    def_lua='#define CONFIG_LUA 1'
else
    def_lua='#undef CONFIG_LUA'
fi
echores "$lua"


echocheck "encoding"
if test "$_encoding" = yes ; then
    def_encoding="#define CONFIG_ENCODING 1"
else
    def_encoding="#undef CONFIG_ENCODING"
fi
echores "$_encoding"


#############################################################################

echocheck "compiler support for noexecstack"
if cflag_check -Wl,-z,noexecstack ; then
  extra_ldflags="-Wl,-z,noexecstack $extra_ldflags"
  echores "yes"
else
  echores "no"
fi

echocheck "linker support for --nxcompat --no-seh --dynamicbase"
if cflag_check "-Wl,--nxcompat -Wl,--no-seh -Wl,--dynamicbase" ; then
  extra_ldflags="-Wl,--nxcompat -Wl,--no-seh -Wl,--dynamicbase $extra_ldflags"
  echores "yes"
else
  echores "no"
fi


extra_ldflags="$extra_ldflags $_ld_pthread"
libs_mplayer="$libs_mplayer $_ld_dl"
(netbsd || openbsd) && x86_32 && libs_mplayer="$libs_mplayer -li386"


echocheck "joystick"
def_joystick='#undef CONFIG_JOYSTICK'
if test "$_joystick" = yes ; then
  if linux || freebsd ; then
    # TODO add some check
    def_joystick='#define CONFIG_JOYSTICK 1'
  else
    _joystick="no"
    res_comment="unsupported under $system_name"
  fi
fi
echores "$_joystick"

echocheck "lirc"
if test "$_lirc" = auto ; then
  _lirc=no
  header_check lirc/lirc_client.h -llirc_client && _lirc=yes
fi
if test "$_lirc" = yes ; then
  def_lirc='#define CONFIG_LIRC 1'
  libs_mplayer="$libs_mplayer -llirc_client"
else
  def_lirc='#undef CONFIG_LIRC'
fi
echores "$_lirc"

echocheck "lircc"
if test "$_lircc" = auto ; then
  _lircc=no
  header_check lirc/lircc.h -llircc && _lircc=yes
fi
if test "$_lircc" = yes ; then
  def_lircc='#define CONFIG_LIRCC 1'
  libs_mplayer="$libs_mplayer -llircc"
else
  def_lircc='#undef CONFIG_LIRCC'
fi
echores "$_lircc"

#############################################################################

if mingw32 ; then
  # add this last, so that --libs from pkg-config can't override it
  end_ldflags="$end_ldflags -mconsole"
fi

CFLAGS="$CFLAGS -D_LARGEFILE_SOURCE -D_FILE_OFFSET_BITS=64 -D_LARGEFILE64_SOURCE"

CXXFLAGS=" $CFLAGS -D__STDC_CONSTANT_MACROS -D__STDC_FORMAT_MACROS -D__STDC_LIMIT_MACROS"

# DO NOT ADD ANY TESTS THAT USE LINKER FLAGS HERE (like cc_check).

mak_enable () {
list=$(echo $1 | tr '[a-z]' '[A-Z]')
item=$(echo $2 | tr '[a-z]' '[A-Z]')
nprefix=$3;
for part in $list; do
  if $(echo $item | grep -q -E "(^| )$part($| )"); then
    echo "${nprefix}_$part = yes"
  fi
done
}

#############################################################################
echo "Creating config.mak"
cat > config.mak << EOF
# -------- Generated by configure -----------

# Ensure that locale settings do not interfere with shell commands.
export LC_ALL = C

CONFIGURATION = $configuration

prefix  = \$(DESTDIR)$_prefix
BINDIR  = \$(DESTDIR)$_bindir
MANDIR  = \$(DESTDIR)$_mandir
CONFDIR = \$(DESTDIR)$_confdir
LOCALEDIR = \$(DESTDIR)$_localedir

CC      = $_cc
CXX     = $_cc
INSTALL = $_install
WINDRES = $_windres

CFLAGS   = $WARNFLAGS $ERRORFLAGS $WARN_CFLAGS $CFLAGS $extra_cflags
CXXFLAGS = $WARNFLAGS $ERRORFLAGS $CXXFLAGS $extra_cflags $extra_cxxflags
DEPFLAGS = $DEPFLAGS

EXTRALIBS = $extra_ldflags $_ld_static $_ld_lm $extra_libs $libs_mplayer $end_ldflags

GETCH = $_getch
TIMER = $_timer
RST2MAN = $_rst2man
BUILD_MAN = $_build_man

EXESUF      = $_exesuf
EXESUFS_ALL = .exe

ARCH = $arch
$(mak_enable "$arch_all"    "$arch"    ARCH)
$(mak_enable "$subarch_all" "$subarch" ARCH)

NEED_GLOB         = $need_glob

# features
ALSA = $_alsa
AUDIO_INPUT = $_audio_input
CACA = $_caca
CDDA = $_cdda
CDDB = $_cddb
COCOA = $_cocoa
COREAUDIO = $_coreaudio
COREVIDEO = $_corevideo
DIRECT3D = $_direct3d
SDL = $_sdl
SDL2 = $_sdl2
DSOUND = $_dsound
WASAPI0 = $_wasapi0
DVBIN = $_dvbin
DVDREAD = $_dvdread
DXR3 = $_dxr3
FTP = $_ftp
GL = $_gl
GL_COCOA = $_gl_cocoa
GL_WIN32 = $_gl_win32
GL_X11 = $_gl_x11
GL_WAYLAND = $_gl_wayland
HAVE_POSIX_SELECT = $_posix_select
HAVE_SYS_MMAN_H = $_mman
HAVE_AVUTIL_REFCOUNTING = $_avutil_has_refcounting
JACK = $_jack
JOYSTICK = $_joystick
JPEG = $_jpeg
LADSPA = $_ladspa
LIBASS = $_ass
LIBASS_OSD = $_libass_osd
DUMMY_OSD = $_dummy_osd
LIBBLURAY = $_bluray
LIBBS2B = $_libbs2b
LCMS2 = $_lcms2
LUA = $lua
LIBPOSTPROC = $libpostproc
LIBAVDEVICE = $libavdevice
LIBAVFILTER = $libavfilter
VF_LAVFI = $vf_lavfi
AF_LAVFI = $af_lavfi
LIBSMBCLIENT = $_smb
LIBQUVI = $_libquvi
LIBTHEORA = $_theora
LIRC = $_lirc
MACOSX_BUNDLE = $_macosx_bundle
MNG = $_mng
MPG123 = $_mpg123
NETWORKING = $networking
OPENAL = $_openal
OSS = $_ossaudio
PE_EXECUTABLE = $_pe_executable
PRIORITY = $_priority
PULSE = $_pulse
PORTAUDIO = $_portaudio
PVR = $_pvr
RADIO=$_radio
RADIO_CAPTURE=$_radio_capture
RSOUND = $_rsound
STREAM_CACHE = $_stream_cache
TV = $_tv
TV_V4L2 = $_tv_v4l2
VCD = $_vcd
VDPAU = $_vdpau
VSTREAM = $_vstream
X11 = $_x11
WAYLAND = $_wayland
XV = $_xv

# FFmpeg
ENCODING = $_encoding

CONFIG_VDPAU    = $_vdpau
CONFIG_ZLIB     = $_zlib

HAVE_PTHREADS   = $_pthreads
HAVE_SHM        = $_shm

EOF

#############################################################################

ff_config_enable () {
list=$(echo $1 | tr '[a-z]' '[A-Z]')
item=$(echo $2 | tr '[a-z]' '[A-Z]')
_nprefix=$3;
test -z "$_nprefix" && _nprefix='CONFIG'
for part in $list; do
  if $(echo $item | grep -q -E "(^| )$part($| )"); then
    echo "#define ${_nprefix}_$part 1"
  else
    echo "#define ${_nprefix}_$part 0"
  fi
done
}

echo "Creating config.h"
cat > $TMPH << EOF
/*----------------------------------------------------------------------------
** This file has been automatically generated by configure any changes in it
** will be lost when you run configure again.
** Instead of modifying definitions here, use the --enable/--disable options
** of the configure script! See ./configure --help for details.
*---------------------------------------------------------------------------*/

#ifndef MPLAYER_CONFIG_H
#define MPLAYER_CONFIG_H

#define CONFIGURATION "$configuration"

#define MPLAYER_CONFDIR "$_confdir"
#define MPLAYER_LOCALEDIR "$_localedir"

$def_gettext


/* system headers */
$def_mman_h
$def_mman_has_map_failed
$def_soundcard_h
$def_sys_soundcard_h
$def_sys_sysinfo_h
$def_sys_videoio_h
$def_termios_h
$def_termios_sys_h
$def_winsock2_h


/* system functions */
$def_gethostbyname2
$def_glob
$def_nanosleep
$def_posix_select
$def_select
$def_setmode
$def_shm
$def_sysi86
$def_sysi86_iv
$def_termcap
$def_termios


/* system-specific features */
$def_dl
$def_dos_paths
$def_iconv
$def_macosx_bundle
$def_priority


/* configurable options */
$def_stream_cache


/* CPU stuff */
#define __CPU__ $iproc
$def_ebx_available
$(ff_config_enable "$arch_all" "$arch" "ARCH")
$(ff_config_enable "$subarch_all" "$subarch" "ARCH")

#define HAVE_MMX ARCH_X86
#define HAVE_MMX2 ARCH_X86
#define HAVE_SSE ARCH_X86
#define HAVE_SSE2 ARCH_X86
#define HAVE_SSSE3 ARCH_X86

/* Blu-ray/DVD/VCD/CD */
#define DEFAULT_CDROM_DEVICE "$default_cdrom_device"
#define DEFAULT_DVD_DEVICE   "$default_dvd_device"
$def_bluray
$def_bsdi_dvd
$def_cdda
$def_cddb
$def_cdio
$def_cdrom
$def_dvd
$def_dvd_bsd
$def_dvd_darwin
$def_dvd_linux
$def_dvd_openbsd
$def_dvdio
$def_dvdread
$def_vcd


/* codec libraries */
$def_mpg123
$def_zlib

$def_avutil_has_refcounting
$def_avutil_has_qp_api
$def_avcodec_has_text_flag_api
$def_libpostproc
$def_libavdevice
$def_libavfilter
$def_vf_lavfi
$def_af_lavfi


/* Audio output drivers */
$def_alsa
$def_coreaudio
$def_jack
$def_openal
$def_openal_h
$def_ossaudio
$def_ossaudio_devdsp
$def_ossaudio_devmixer
$def_pulse
$def_portaudio
$def_rsound

$def_ladspa
$def_libbs2b


/* input */
$def_joystick
$def_lirc
$def_lircc
$def_pvr
$def_radio
$def_radio_capture
$def_radio_v4l2
$def_tv
$def_tv_v4l2


/* font stuff */
$def_ass
$def_enca

/* networking */
$def_closesocket
$def_ftp
$def_inet6
$def_inet_aton
$def_inet_pton
$def_networking
$def_smb
$def_libquvi
$def_socklen_t
$def_vstream

$def_lcms2
$def_lua


/* libvo options */
$def_caca
$def_corevideo
$def_cocoa
$def_direct3d
$def_sdl
$def_sdl2
$def_dsound
$def_wasapi0
$def_dvb
$def_dvbin
$def_gl
$def_gl_cocoa
$def_gl_win32
$def_gl_x11
$def_gl_wayland
$def_jpeg
$def_mng
$def_v4l2
$def_vdpau
$def_vm
$def_x11
$def_wayland
$def_xdpms
$def_xf86keysym
$def_xinerama
$def_xss
$def_xv


/* FFmpeg */
$def_encoding
$def_resampler
$def_avresample_has_set_channel_mapping

$def_fast_64bit
$def_pthreads
$def_threads
$def_xform_asm

#define HAVE_INLINE_ASM 1

/* Use these registers in x86 inline asm. No proper detection yet. */
#define HAVE_EBP_AVAILABLE 1

#endif /* MPLAYER_CONFIG_H */
EOF

# Do not overwrite an unchanged config.h to avoid superfluous rebuilds.
cmp -s "$TMPH" config.h || mv -f "$TMPH" config.h

#############################################################################

cat << EOF

Config files successfully generated by ./configure $configuration !

  Install prefix: $_prefix
  Config direct.: $_confdir

  Enabled optional drivers:
    Input: $inputmodules
    Codecs: libavcodecs $codecmodules
    Audio output: $aomodules
    Video output: $vomodules

  Disabled optional drivers:
    Input: $noinputmodules
    Codecs: $nocodecmodules
    Audio output: $noaomodules
    Video output: $novomodules

'config.h' and 'config.mak' contain your configuration options.
Note: If you alter theses files (for instance CFLAGS) mpv may no longer
      compile *** DO NOT REPORT BUGS if you tweak these files ***

'make' will now compile mpv and 'make install' will install it.
Note: On non-Linux systems you might need to use 'gmake' instead of 'make'.

EOF


cat <<EOF
Check $TMPLOG if you wonder why an autodetection failed (make sure
development headers/packages are installed).

NOTE: The --enable-* parameters unconditionally force options on, completely
skipping autodetection. This behavior is unlike what you may be used to from
autoconf-based configure scripts that can decide to override you. This greater
level of control comes at a price. You may have to provide the correct compiler
and linker flags yourself.
If you used one of these options and experience a compilation or
linking failure, make sure you have passed the necessary compiler/linker flags
to configure.

EOF

if test "$warn_cflags" = yes; then
  cat <<EOF

mpv compilation will use the CPPFLAGS/CFLAGS/LDFLAGS set by you, but:

    *** ***  DO NOT REPORT BUGS IF IT DOES NOT COMPILE/WORK!  *** ***

It is strongly recommended to let mpv choose the correct CFLAGS!
To do so, execute 'CFLAGS= ./configure <options>'

EOF
fi

# Last move:
rm -rf "$mplayer_tmpdir"<|MERGE_RESOLUTION|>--- conflicted
+++ resolved
@@ -3004,14 +3004,10 @@
 if test "$lua" = auto && pkg_config_add "lua5.1 >= 5.1.0" ; then # debian
   lua=yes
 fi
-<<<<<<< HEAD
-if test "$lua" = auto && pkg_config_add "lua >= 5.1.0 lua < 5.2.0" ; then
-=======
 if test "$lua" = auto && pkg_config_add "lua5.2 >= 5.2.0" ; then # debian
   lua=yes
 fi
 if test "$lua" = auto && pkg_config_add "lua >= 5.1.0" ; then
->>>>>>> c01a5f72
   lua=yes
 fi
 if test "$lua" = auto ; then
